const { calculateTotalOwed, processBackPayment } = require('../utils/contributionUtils');
const { processContributionsMap } = require('../utils/mapUtils');
const redis = require('redis');
const Community = require('../models/Community');
const User = require('../models/User');
const Wallet = require('../models/Wallet');
const mongoose = require('mongoose');
const CommunityActivityLog = require('../models/CommunityActivityLog');
const CommunityVote = require('../models/CommunityVote');
const Cycle = require('../models/Cycle');
const MidCycle = require('../models/Midcycle');
const Member = require('../models/Member');

// Helper functions for schema validation and common operations
const validateMember = async (userId, communityId) => {
  const member = await Member.findOne({
    _id: { $in: (await Community.findById(communityId)).members },
    userId
  });
  if (!member) throw new Error('Member not found in community');
  return member;
};

const validateMidCycle = async (midCycleId, communityId) => {
  const midCycle = await MidCycle.findOne({
    _id: midCycleId,
    _id: { $in: (await Community.findById(communityId)).midCycle }
  });
  if (!midCycle) throw new Error('Mid-cycle not found in community');
  return midCycle;
};

const validateCycle = async (cycleId, communityId) => {
  const cycle = await Cycle.findOne({
    _id: cycleId,
    _id: { $in: (await Community.findById(communityId)).cycles }
  });
  if (!cycle) throw new Error('Cycle not found in community');
  return cycle;
};

const validateVote = async (voteId, communityId) => {
  const vote = await CommunityVote.findOne({
    _id: voteId,
    communityId
  });
  if (!vote) throw new Error('Vote not found in community');
  return vote;
};

// Utility function to get active mid-cycle
const getActiveMidCycle = async (communityId) => {
  const community = await Community.findById(communityId).populate('midCycle');
  return community.midCycle.find(mc => !mc.isComplete);
};

// Utility function to get active cycle
const getActiveCycle = async (communityId) => {
  const community = await Community.findById(communityId).populate('cycles');
  return community.cycles.find(c => !c.isComplete);
};

// Create Redis client
<<<<<<< HEAD
let redisClient = null;

if (process.env.REDIS_URL || process.env.USE_REDIS === 'true') {
  redisClient = redis.createClient({
    url: process.env.REDIS_URL || 'redis://localhost:6379'
  });

  (async () => {
    try {
      await redisClient.connect();
      console.log('Redis connected successfully');
    } catch (error) {
      console.warn('Redis connection failed, will continue without caching:', error.message);
      redisClient = null;
    }
  })();
} else {
  console.log('Redis disabled. Set REDIS_URL or USE_REDIS=true to enable caching.');
}
=======
// const redisClient = redis.createClient({
//   url: process.env.REDIS_URL || 'redis://localhost:6379'
// });

// (async () => {
//   await redisClient.connect();
// })();
>>>>>>> 775fe366

const createErrorResponse = (res, status, errorCode, message) => 
  res.status(status).json({
    error: {
      code: errorCode,
      message,
      timestamp: new Date().toISOString(),
      documentation: "https://api.kolocollect.com/docs/errors/" + errorCode
    }
  });

// Function to check if a string is a valid ObjectId
const isValidObjectId = (id) => {
  return mongoose.Types.ObjectId.isValid(id);
};

const retryOperation = async (fn, maxRetries = 3) => {
  let attempts = 0;
  const retry = async () => {
      try {
          return await fn();
      } catch (err) {
          if (err.name === 'VersionError' && attempts < maxRetries) {
              attempts++;
              console.log(`Retry #${attempts} for version conflict`);
              await new Promise(resolve => setTimeout(resolve, 100 * attempts));
              return retry();
          }
          throw err;
      }
  };
  return retry();
};

// Get all communities
exports.getAllCommunities = async (req, res) => {
  try {
    // Pagination parameters
    const page = parseInt(req.query.page) || 1;
    const limit = parseInt(req.query.limit) || 10;
    const skip = (page - 1) * limit;

    // Fetch paginated communities
    const [communities, total] = await Promise.all([
      Community.find().skip(skip).limit(limit),
      Community.countDocuments()
    ]);

    // Check if communities exist
    if (!communities || communities.length === 0) {
      return createErrorResponse(res, 404, 'COMMUNITY_NOT_FOUND', 'No communities match the requested criteria');
    }

    // Calculate pagination metadata
    const totalPages = Math.ceil(total / limit);

    // Standardized success response with pagination
    res.status(200).json({
      status: 'success',
      message: 'Communities retrieved successfully',
      data: communities,
      pagination: {
        currentPage: page,
        totalPages,
        totalItems: total,
        itemsPerPage: limit
      }
    });
  } catch (err) {
    console.error('Error fetching communities:', err);
    return createErrorResponse(res, 500, 'FETCH_COMMUNITIES_ERROR', 'Error fetching communities: ' + err.message);
  }
};

// Create a new community
exports.createCommunity = async (req, res) => {
  try {
    const { name, description, maxMembers, contributionFrequency, backupFundPercentage, adminId, settings } = req.body;

    if (!name || !maxMembers || !contributionFrequency || !adminId) {
      return createErrorResponse(res, 400, 'MISSING_FIELDS', 'Missing required fields');
    }    console.log("Admin ID:", adminId);

    // Fetch admin user details - try by _id and authId
    let adminUser = await User.findById(adminId);
    if (!adminUser) {
      // If not found by _id, try by authId
      adminUser = await User.findOne({ authId: adminId });
      if (!adminUser) {
        return createErrorResponse(res, 404, 'ADMIN_NOT_FOUND', 'Admin user not found');
      }
    }

    // Create the community first so we have the community ID
    const newCommunity = new Community({
      name,
      description,
      admin: adminId,
      settings: {
        contributionFrequency,
        maxMembers,
        backupFundPercentage,
        ...settings,
      },
      members: [] // We'll add the admin member ID after creating it
    });
    
    // Save community to get an ID
    await newCommunity.save();
    
    // Create initial member (admin) with communityId
    const adminMember = new Member({
      userId: adminId,
      name: adminUser.username,
      email: adminUser.email,
      position: 1,
      status: 'active',
      penalty: 0,
      missedContributions: [],
      communityId: newCommunity._id, // Set the communityId for the admin member
      joinedAt: new Date() // Explicitly set join date for admin
    });
    await adminMember.save();
    
    // Now add the admin member to the community
    newCommunity.members.push(adminMember._id);

    await newCommunity.syncFirstCycleMin(newCommunity.settings.firstCycleMin || 5);
    await newCommunity.updatePayoutInfo();

    // Create initial activity log
    const activityLog = new CommunityActivityLog({
      communityId: newCommunity._id,
      activityType: 'community_created',
      userId: adminId,
      timestamp: new Date()
    });
    await activityLog.save();
    newCommunity.activityLog.push(activityLog._id);

    // Update admin's user details
    if (adminUser.role !== 'admin') {
      adminUser.role = 'admin';
    }
    await adminUser.addCommunity(newCommunity._id, true);
    await adminUser.save();

    // Save final community state
    await newCommunity.save();

    // Fetch the complete community data with populated references
    const populatedCommunity = await Community.findById(newCommunity._id)
      .populate('members')
      .populate('activityLog');

    res.status(201).json({
      status: 'success',
      message: 'Community created successfully',
      data: populatedCommunity
    });
  } catch (err) {
    console.error('Error creating community:', err);
    return createErrorResponse(res, 500, 'CREATE_COMMUNITY_ERROR', 'Error creating community: ' + err.message);
  }
};

// Join a community
exports.joinCommunity = async (req, res) => {
  try {
    const { communityId } = req.params;
    const { userId, name, email, contributionAmount } = req.body;

    if (!userId || !name || !email) {
      return createErrorResponse(res, 400, 'MISSING_FIELDS', 'Missing required fields: userId, name, or email.');
    }

    const community = await Community.findById(communityId).populate('members');
    if (!community) return createErrorResponse(res, 404, 'COMMUNITY_NOT_FOUND', 'Community not found.');

    const isAlreadyMember = community.members.some((member) => 
      member.userId.toString() === userId || member.email === email
    );
    if (isAlreadyMember) {
      return createErrorResponse(res, 400, 'ALREADY_MEMBER', 'User is already a member of the community.');
    }

    const isFull = community.members.length >= community.settings.maxMembers;
    if (isFull) {
      return createErrorResponse(res, 400, 'COMMUNITY_FULL', 'Community is full.');
    }

    const currentCycle = await Cycle.findOne({ 
      _id: { $in: community.cycles },
      isComplete: false
    });
    const currentCycleNumber = currentCycle ? currentCycle.cycleNumber : 0;

    if (currentCycleNumber <= 1) {
      const activeMidCycle = await MidCycle.findOne({
        _id: { $in: community.midCycle },
        isComplete: false
      });
      const status = activeMidCycle ? 'waiting' : 'active';

      // Create new member with communityId
      const newMember = new Member({
        userId,
        name,
        email,
        position: null,
        status,
        penalty: 0,
        missedContributions: [],
        communityId: communityId,
        joinedAt: new Date() // Explicitly set join date for admin

      });
      await newMember.save();

      community.members.push(newMember._id);
    } else {
      // Ensure the communityId is set when adding new member during mid-cycle
      await community.addNewMemberMidCycle(userId, name, email, contributionAmount, communityId);
    }    await community.save();

    // Find user by _id or authId
    let user = await User.findById(userId);
    if (!user) {
      // If not found by _id, try by authId
      user = await User.findOne({ authId: userId });
    }
    
    if (user) {
      const message = currentCycleNumber === 1
        ? `You have joined the community "${community.name}".`
        : `You have joined the community "${community.name}" during a mid-cycle.`;

      await user.addCommunity(communityId);
      await user.save();
    }

    // Create activity log
    const activityLog = new CommunityActivityLog({
      communityId: community._id,
      activityType: 'member_joined',
      userId,
      timestamp: new Date()
    });
    await activityLog.save();
    community.activityLog.push(activityLog._id);
    await community.save();

    // Return populated community data
    const populatedCommunity = await Community.findById(community._id)
      .populate('members')
      .populate('activityLog');

    res.status(200).json({
      status: 'success',
      message: 'Successfully joined the community',
      data: populatedCommunity
    });
  } catch (err) {
    console.error('Error in joinCommunity:', err);
    return createErrorResponse(res, 500, 'JOIN_COMMUNITY_ERROR', 'Error joining community: ' + err.message);
  }
};

// Leave a community
exports.leaveCommunity = async (req, res) => {
  try {
    const { communityId, userId } = req.params;

    const community = await Community.findById(communityId);
    if (!community) return createErrorResponse(res, 404, 'COMMUNITY_NOT_FOUND', 'Community not found');

    const result = await community.leaveCommunity(userId);

    res.status(200).json(result);
  } catch (err) {
    console.error('Error leaving community:', err);
    return createErrorResponse(res, 500, 'LEAVE_COMMUNITY_ERROR', 'Error leaving community: ' + err.message);
  }
};

// Start a new mid-cycle
exports.startMidCycle = async (req, res) => {
  try {
    const { communityId } = req.params;

    const community = await Community.findById(communityId);
    if (!community) return createErrorResponse(res, 404, 'COMMUNITY_NOT_FOUND', 'Community not found');

    // Use the schema's method to handle mid-cycle creation
    await community.startMidCycle();

    res.status(200).json({ message: 'Mid-cycle started successfully' });
  } catch (err) {
    console.error('Error starting mid-cycle:', err);
    return createErrorResponse(res, 500, 'START_MIDCYCLE_ERROR', 'Error starting mid-cycle: ' + err.message);
  }
};

//distribute payouts
exports.distributePayouts = async (req, res) => {
  try {
      const { communityId } = req.params;
      const community = await Community.findById(communityId);
      if (!community) return res.status(404).json({ message: 'Community not found' });

      const result = await community.distributePayouts();
      res.status(200).json(result);
  } catch (err) {
      console.error('Error distributing payouts:', err);
      res.status(500).json({ message: 'Error distributing payouts.', error: err.message });
  }
};
// Finalize a complete cycle
exports.finalizeCycle = async (req, res) => {
  try {
    const { communityId } = req.params;

    const community = await Community.findById(communityId);
    if (!community) return createErrorResponse(res, 404, 'COMMUNITY_NOT_FOUND', 'Community not found');

    const currentCycle = community.cycles.find((cycle) => !cycle.isComplete);
    if (!currentCycle) return createErrorResponse(res, 400, 'NO_ACTIVE_CYCLE', 'No active cycle to finalize.');

    // Ensure all mid-cycles in the current cycle are complete
    const allMidCyclesComplete = community.midCycle.every(
      (midCycle) => midCycle.cycleNumber === currentCycle.cycleNumber && midCycle.isComplete
    );

    if (!allMidCyclesComplete) {
      return createErrorResponse(res, 400, 'MID_CYCLES_INCOMPLETE', 'Some mid-cycles are incomplete.');
    }

    currentCycle.isComplete = true;
    currentCycle.endDate = new Date();

    await community.save();

    res.status(200).json({ message: 'Cycle finalized successfully', community });
  } catch (err) {
    console.error('Error finalizing cycle:', err);
    return createErrorResponse(res, 500, 'FINALIZE_CYCLE_ERROR', 'Error finalizing cycle: ' + err.message);
  }
};

// Skip payout for defaulters
exports.skipPayoutForDefaulters = async (req, res) => {
  try {
    const { communityId, midCycleId } = req.params;

    // Find and validate community
    const community = await Community.findById(communityId);
    if (!community) return createErrorResponse(res, 404, 'COMMUNITY_NOT_FOUND', 'Community not found');

    // Find and validate mid-cycle
    const midCycle = await MidCycle.findOne({
      _id: midCycleId,
      _id: { $in: community.midCycle }
    });
    if (!midCycle) {
      return createErrorResponse(res, 404, 'MIDCYCLE_NOT_FOUND', 'Mid-cycle not found');
    }

    // Find defaulters (members who missed contributions)
    const defaulters = await Member.find({
      _id: { $in: midCycle.missedContributions }
    });

    // Update community backup fund with defaulters' missed contributions
    const totalMissedAmount = defaulters.reduce((total, defaulter) => {
      const missedContribution = defaulter.missedContributions.find(mc => 
        mc.midCycleId.equals(midCycle._id)
      );
      return total + (missedContribution ? missedContribution.amount : 0);
    }, 0);

    community.backupFund += totalMissedAmount;

    // Mark defaulters for penalty
    for (const defaulter of defaulters) {
      defaulter.penalty += community.settings.penalty;
      await defaulter.save();      // Create notification for defaulter
      const user = await User.findById(defaulter.userId);
      if (!user) {
        // If not found by _id, try by authId
        const userByAuth = await User.findOne({ authId: defaulter.userId });
        if (userByAuth) {
          await userByAuth.addNotification(
            'penalty',
            `You have been penalized €${community.settings.penalty} for missing a contribution in community "${community.name}".`,
            community._id
          );
        }
      } else {
        await user.addNotification(
          'penalty',
          `You have been penalized €${community.settings.penalty} for missing a contribution in community "${community.name}".`,
          community._id
        );
      }
    }

    // Mark mid-cycle as complete
    midCycle.isComplete = true;
    await midCycle.save();

    // Create activity log
    const activityLog = new CommunityActivityLog({
      communityId: community._id,
      activityType: 'defaulters_payout_skipped',
      userId: community.admin,
      timestamp: new Date()
    });
    await activityLog.save();
    community.activityLog.push(activityLog._id);
    
    // Save community changes
    await community.save();

    res.status(200).json({
      message: 'Payout skipped for defaulters',
      defaultersCount: defaulters.length,
      totalMissedAmount,
      updatedBackupFund: community.backupFund
    });
  } catch (err) {
    console.error('Error skipping payout for defaulters:', err);
    return createErrorResponse(res, 500, 'SKIP_PAYOUT_ERROR', 'Error skipping payout for defaulters: ' + err.message);
  }
};

// Reactivate a member
exports.reactivateMember = async (req, res) => {
  try {
    const { communityId, userId } = req.params;
    const { contributionAmount } = req.body;

    const community = await Community.findById(communityId);
    if (!community) return createErrorResponse(res, 404, 'COMMUNITY_NOT_FOUND', 'Community not found');    const result = await community.reactivateMember(userId, contributionAmount);

    // Notify the reactivated member
    let user = await User.findById(userId);
    if (!user) {
      // If not found by _id, try by authId
      user = await User.findOne({ authId: userId });
    }
    
    if (user) {
      await user.addNotification('info', `Your membership has been reactivated in the community "${community.name}".`);
    }

    res.status(200).json(result);
  } catch (err) {
    console.error('Error reactivating member:', err);
    return createErrorResponse(res, 500, 'REACTIVATE_MEMBER_ERROR', 'Error reactivating member: ' + err.message);
  }
};

// Update community settings
exports.updateSettings = async (req, res) => {
  try {
    const { communityId } = req.params;
    const { settings } = req.body;

    const community = await Community.findById(communityId);
    if (!community) return createErrorResponse(res, 404, 'COMMUNITY_NOT_FOUND', 'Community not found');
    console.log( settings)

    Object.assign(community.settings, settings);

    await community.save();

    res.status(200).json({ message: 'Settings updated successfully', community });
  } catch (err) {
    console.error('Error updating settings:', err);
    return createErrorResponse(res, 500, 'UPDATE_SETTINGS_ERROR', 'Error updating settings: ' + err.message);
  }
};

// Calculate total owed
exports.calculateTotalOwed = async (req, res) => {
  try {
    const { communityId, userId } = req.params;
    const totalOwed = await calculateTotalOwed(communityId, userId);

    res.status(200).json({ totalOwed });
  } catch (err) {
    console.error('Error calculating total owed:', err);
    return createErrorResponse(res, 500, 'CALCULATE_TOTAL_OWED_ERROR', 'Error calculating total owed: ' + err.message);
  }
};

// Process back payment
exports.processBackPayment = async (req, res) => {
  try {
    const { communityId, userId } = req.params;
    const { paymentAmount } = req.body;

    await processBackPayment(communityId, userId, paymentAmount);

    res.status(200).json({ message: 'Back payment processed successfully.' });
  } catch (err) {
    console.error('Error processing back payment:', err);
    return createErrorResponse(res, 500, 'PROCESS_BACK_PAYMENT_ERROR', 'Error processing back payment: ' + err.message);
  }
};

// Apply resolved votes
exports.applyResolvedVotes = async (req, res) => {
  try {
    const { communityId } = req.params;

    const community = await Community.findById(communityId);
    if (!community) return createErrorResponse(res, 404, 'COMMUNITY_NOT_FOUND', 'Community not found');

    await community.applyResolvedVotes();

    res.status(200).json({ message: 'Resolved votes applied successfully.' });
  } catch (err) {
    console.error('Error applying resolved votes:', err);
    return createErrorResponse(res, 500, 'APPLY_RESOLVED_VOTES_ERROR', 'Error applying resolved votes: ' + err.message);
  }
};

// Get mid-cycle contributions
exports.getMidCycleContributions = async (req, res) => {
  try {
    const { communityId } = req.params;

    // Validate that the community exists
    const community = await Community.findById(communityId);
    if (!community) return createErrorResponse(res, 404, 'COMMUNITY_NOT_FOUND', 'Community not found');

    // Extract contributions from all mid-cycles
    const midCycleContributions = community.midCycle.map(midCycle => ({
      cycleNumber: midCycle.cycleNumber,
      isComplete: midCycle.isComplete,
      nextInLine: midCycle.nextInLine,
      contributions: midCycle.contributors.map(contributions => ({
        contributorId: contributions.user,
        contributions: contributions.contributions,
      })),
      payoutDate: midCycle.payoutDate,
    }));

    // Check if there are any mid-cycle contributions
    if (!midCycleContributions.length) {
      return createErrorResponse(res, 404, 'NO_MIDCYCLE_CONTRIBUTIONS', 'No mid-cycle contributions found for this community.');
    }

    res.status(200).json({ midCycleContributions });
  } catch (err) {
    console.error('Error fetching mid-cycle contributions:', err);
    return createErrorResponse(res, 500, 'GET_MIDCYCLE_CONTRIBUTIONS_ERROR', 'Server error while fetching mid-cycle contributions: ' + err.message);
  }
};

// Get community by ID
exports.getCommunityById = async (req, res) => {
  try {
    const community = await Community.findById(req.params.id)
      .populate('members')
      .populate('midCycle')
      .populate('cycles')
      .populate('votes')
      .populate('activityLog');
      
    if (!community) {
      return res.status(404).json({ error: 'Community not found' });
    }
    res.status(200).json({ community });
  } catch (err) {
    res.status(500).json({ error: 'Server error: ' + err.message });
  }
};

// Get contributions by mid-cycle
exports.getContributionsByMidCycle = async (req, res) => {
  try {
    const { midCycleId } = req.params;

    if (!midCycleId) {
      return createErrorResponse(res, 400, 'MID_CYCLE_ID_REQUIRED', 'Mid-cycle ID is required.');
    }

    // Fetch contributions associated with the midCycleId
    const contributions = await Contribution.find({ midCycleId });

    if (!contributions || contributions.length === 0) {
      return createErrorResponse(res, 404, 'NO_CONTRIBUTIONS_FOUND', 'No contributions found for this mid-cycle.');
    }

    res.status(200).json({ message: 'Contributions fetched successfully.', contributions });
  } catch (err) {
    console.error('Error fetching contributions by mid-cycle:', err);
    return createErrorResponse(res, 500, 'FETCH_CONTRIBUTIONS_ERROR', 'Failed to fetch contributions: ' + err.message);
  }
};

// Get payout info
exports.getPayoutInfo = async (req, res) => {
  try {
    const { communityId } = req.params;
    const community = await Community.findById(communityId);

    if (!community) return createErrorResponse(res, 404, 'COMMUNITY_NOT_FOUND', 'Community not found.');

    res.status(200).json({
      nextPayout: community.nextPayout,
      payoutDetails: community.payoutDetails,
    });
  } catch (err) {
    console.error('Error fetching payout info:', err);
    return createErrorResponse(res, 500, 'GET_PAYOUT_INFO_ERROR', 'Error fetching payout info: ' + err.message);
  }
};

// Delete a community
exports.deleteCommunity = async (req, res) => {
  try {
    const { communityId } = req.params;

    // Find the community by ID
    const community = await Community.findById(communityId);
    if (!community) {
      return createErrorResponse(res, 404, 'COMMUNITY_NOT_FOUND', 'Community not found');
    }

    // Check if the requestor is the admin of the community
    const { userId } = req.body; // Assuming userId is sent in the request body
    if (!community.admin.equals(userId)) {
      return createErrorResponse(res, 403, 'UNAUTHORIZED', 'You are not authorized to delete this community.');
    }    // Remove the community reference from all member profiles
    for (const member of community.members) {
      let user = await User.findById(member.userId);
      if (!user) {
        // If not found by _id, try by authId
        user = await User.findOne({ authId: member.userId });
      }
      
      if (user) {
        user.communities = user.communities.filter((id) => !id.equals(communityId));
        await user.save();
      }
    }

    // Handle linked wallets (optional: freeze or notify users)
    for (const member of community.members) {
      const wallet = await Wallet.findOne({ userId: member.userId });
      if (wallet) {
        console.log(`Wallet handled for user: ${member.userId}`);
      }
    }

    // Delete the community
    await Community.findByIdAndDelete(communityId);

    res.status(200).json({ message: 'Community deleted successfully.' });
  } catch (err) {
    console.error('Error deleting community:', err);
    return createErrorResponse(res, 500, 'DELETE_COMMUNITY_ERROR', 'Error deleting community: ' + err.message);
  }
};

// Search for communities
exports.searchCommunity = async (req, res) => {
  try {
    const keyword = req.query.keyword;
    const communities = await Community.searchCommunity(keyword);
    res.status(200).json({
      status: 'success',
      message: 'Communities found successfully',
      data: communities
    });
  } catch (err) {
    return createErrorResponse(res, 500, 'SEARCH_ERROR', 'Failed to search communities: ' + err.message);
  }
};

// Filter communities
exports.filterCommunity = async (req, res) => {
  try {
    // Get filter parameters from query (for GET requests)
    const { 
      status, 
      backupFundMin, 
      minContribution, 
      contributionFrequency, 
      sortBy, 
      order,
      page = 1,
      limit = 10
    } = req.query;

    const query = {};
    const skip = (parseInt(page) - 1) * parseInt(limit);
    
    // Add filter conditions based on query parameters
    if (status === 'active') {
      query.cycleState = 'Active';
    }
    
    if (backupFundMin) {
      query.backupFund = { $gte: parseFloat(backupFundMin) };
    }
    
    if (minContribution) {
      query['settings.minContribution'] = { $gte: parseFloat(minContribution) };
    }
    
    if (contributionFrequency) {
      query['settings.contributionFrequency'] = contributionFrequency;
    }

    // Create sort options
    const sortOptions = {};
    if (sortBy) {
      // Handle different sort fields
      const validSortFields = {
        'memberCount': { $size: '$members' },
        'minContribution': 'settings.minContribution',
        'backupFund': 'backupFund',
        'createdAt': 'createdAt'
      };
      
      const sortField = validSortFields[sortBy] || 'createdAt';
      sortOptions[sortField] = order === 'desc' ? -1 : 1;
    } else {
      // Default sort by creation date, newest first
      sortOptions.createdAt = -1;
    }

    // Count total documents for pagination
    const total = await Community.countDocuments(query);
    
    // Execute query with pagination and sorting
    let communitiesQuery = Community.find(query);
    
    // Apply sorting
    if (Object.keys(sortOptions).length > 0) {
      communitiesQuery = communitiesQuery.sort(sortOptions);
    }
    
    // Apply pagination
    communitiesQuery = communitiesQuery
      .skip(skip)
      .limit(parseInt(limit));
    
    // Execute query
    const communities = await communitiesQuery;

    // Return response with pagination info
    const totalPages = Math.ceil(total / parseInt(limit));
    
    res.status(200).json({
      status: 'success',
      message: 'Communities filtered successfully',
      data: communities,
      pagination: {
        currentPage: parseInt(page),
        totalPages,
        totalItems: total,
        itemsPerPage: parseInt(limit)
      }
    });
  } catch (err) {
    console.error('Error filtering communities:', err);
    return createErrorResponse(res, 500, 'FILTER_ERROR', 'Failed to filter communities: ' + err.message);
  }
};

// Pay penalty and missed contributions
exports.payPenaltyAndMissedContribution = async (req, res) => {
  try {
    const { communityId, userId } = req.params;
    const { amount } = req.body;

    const community = await Community.findById(communityId);
    if (!community) return createErrorResponse(res, 404, 'COMMUNITY_NOT_FOUND', 'Community not found');

    const result = await community.payPenaltyAndMissedContribution(userId, amount);

    res.status(200).json(result);
  } catch (err) {
    console.error('Error paying penalty and missed contributions:', err);
    return createErrorResponse(res, 500, 'PENALTY_PAYMENT_ERROR', 'Error paying penalty and missed contributions: ' + err.message);
  }
};

// Skip contribution and mark mid-cycle as ready
exports.skipContributionAndMarkReady = async (req, res) => {
  try {
    const { communityId, midCycleId } = req.params;
    const { userId } = req.body;

    // Find and validate community
    const community = await Community.findById(communityId);
    if (!community) return createErrorResponse(res, 404, 'COMMUNITY_NOT_FOUND', 'Community not found');

    // Find and validate mid-cycle
    const midCycle = await MidCycle.findOne({
      _id: midCycleId,
      _id: { $in: community.midCycle }
    });
    if (!midCycle) {
      return createErrorResponse(res, 404, 'MIDCYCLE_NOT_FOUND', 'Mid-cycle not found');
    }

    // Find and validate member
    const member = await Member.findOne({
      _id: { $in: community.members },
      userId
    });
    if (!member) {
      return createErrorResponse(res, 404, 'MEMBER_NOT_FOUND', 'Member not found');
    }

    // Add member to missed contributions
    if (!midCycle.missedContributions) {
      midCycle.missedContributions = [];
    }
    if (!midCycle.missedContributions.includes(member._id)) {
      midCycle.missedContributions.push(member._id);
    }

    // Update member's missed contributions record
    member.missedContributions.push({
      midCycleId: midCycle._id,
      amount: community.settings.minContribution
    });
    await member.save();

    // Mark mid-cycle as ready
    midCycle.isReady = true;
    await midCycle.save();

    // Create activity log
    const activityLog = new CommunityActivityLog({
      communityId: community._id,
      activityType: 'contribution_skipped',
      userId,
      timestamp: new Date()
    });
    await activityLog.save();
    community.activityLog.push(activityLog._id);
    await community.save();

    res.status(200).json({
      message: 'Contribution skipped and mid-cycle marked as ready',
      midCycle: await MidCycle.findById(midCycle._id)
    });
  } catch (err) {
    console.error('Error skipping contribution and marking mid-cycle as ready:', err);
    return createErrorResponse(
      res, 
      500, 
      'SKIP_CONTRIBUTION_ERROR', 
      'Error skipping contribution and marking mid-cycle as ready: ' + err.message
    );
  }
};

// Update member information
exports.memberUpdate = async (req, res) => {
  try {
    const { communityId, userId } = req.params;
    const { remainder } = req.body;

    const community = await Community.findById(communityId);
    if (!community) return createErrorResponse(res, 404, 'COMMUNITY_NOT_FOUND', 'Community not found');

    const result = community.memberUpdate(userId, remainder);

    res.status(200).json(result);
  } catch (err) {
    console.error('Error updating member:', err);
    return createErrorResponse(res, 500, 'MEMBER_UPDATE_ERROR', 'Error updating member: ' + err.message);
  }
};

// Pay second installment
exports.paySecondInstallment = async (req, res) => {
  try {
    const { communityId, userId } = req.params;

    const community = await Community.findById(communityId);
    if (!community) return createErrorResponse(res, 404, 'COMMUNITY_NOT_FOUND', 'Community not found');

    const result = await community.paySecondInstallment(userId);

    res.status(200).json(result);
  } catch (err) {
    console.error('Error in paySecondInstallment:', err);
    return createErrorResponse(res, 500, 'SECOND_INSTALLMENT_ERROR', 'Error paying second installment: ' + err.message);
  }
};

// Back payment distribute
exports.backPaymentDistribute = async (req, res) => {
  try {
    const { midCycleJoinersId } = req.params;
    const communityId = req.params.communityId;
    
    // Log the request for debugging
    console.log(`Processing back payment distribution request:`, {
      communityId,
      midCycleJoinersId,
      paramTypes: {
        communityId: typeof communityId,
        midCycleJoinersId: typeof midCycleJoinersId
      }
    });
    
    // Validate ID format first to avoid database errors
    if (!midCycleJoinersId || !mongoose.Types.ObjectId.isValid(midCycleJoinersId)) {
      return createErrorResponse(res, 400, 'INVALID_ID', 'Invalid mid-cycle joiner ID format.');
    }
    
    const community = await Community.findById(communityId);
    if (!community) {
      return createErrorResponse(res, 404, 'COMMUNITY_NOT_FOUND', 'Community not found.');
    }
    
    // Additional check - try to verify if the mid-cycle joiner exists in any mid-cycle
    const MidCycle = mongoose.model('MidCycle');
    const allMidCycles = await MidCycle.find({
      _id: { $in: community.midCycle }
    });
    
    // Log mid-cycles information for debugging
    console.log(`Found ${allMidCycles.length} mid-cycles for debugging`);
    
    // Use direct database query to check for the joiner across all mid-cycles
    let foundInMidCycle = false;
    let foundJoinerId = null;
    
    for (const mc of allMidCycles) {
      if (mc.midCycleJoiners && Array.isArray(mc.midCycleJoiners)) {
        for (const joiner of mc.midCycleJoiners) {
          if (joiner._id && joiner._id.toString() === midCycleJoinersId.toString()) {
            foundInMidCycle = true;
            foundJoinerId = joiner._id.toString();
            console.log(`Found joiner directly in mid-cycle ${mc._id}, ID: ${foundJoinerId}`);
            break;
          }
        }
      }
      if (foundInMidCycle) break;
    }
    
    if (!foundInMidCycle) {
      console.log(`Warning: Joiner with ID ${midCycleJoinersId} not found in any mid-cycle during pre-check.`);
    }

    // Continue with the back payment distribution
    const result = await community.backPaymentDistribute(midCycleJoinersId);
    
    // Check if the operation was not successful
    if (result && result.success === false) {
      // Use the appropriate status code based on the type of failure
      const statusCode = result.message.includes('No mid-cycle joiner found') ? 404 : 400;
      const errorCode = result.message.includes('No mid-cycle joiner found') ? 
        'JOINER_NOT_FOUND' : 'PAYMENT_REQUIREMENTS_NOT_MET';
      
      return createErrorResponse(res, statusCode, errorCode, result.message);
    }
    
    res.status(200).json(result);
  } catch (err) {
    console.error('Error in backPaymentDistribute controller:', err);
    
    // Provide a more descriptive error message based on the error type
    let errorCode = 'BACK_PAYMENT_DISTRIBUTE_ERROR';
    let statusCode = 500;
    let errorMessage = 'Internal server error while distributing back payments.';
    
    if (err.message.includes('No mid-cycle joiner found')) {
      errorCode = 'JOINER_NOT_FOUND';
      statusCode = 404;
      errorMessage = 'No mid-cycle joiner found with the provided ID.';
    } else if (err.message.includes('Member has not completed their payment plan') ||
              err.message.includes('Second installment must be paid') ||
              err.message.includes('Member must complete two installments')) {
      errorCode = 'PAYMENT_REQUIREMENTS_NOT_MET';
      statusCode = 400;
      errorMessage = 'Member must complete both installments before back payments can be distributed.';
    } else if (err.name === 'CastError') {
      errorCode = 'INVALID_ID_FORMAT';
      statusCode = 400;
      errorMessage = 'Invalid ID format provided.';
    }
    
    return createErrorResponse(
      res, 
      statusCode, 
      errorCode, 
      errorMessage
    );
  }
};

// Search mid-cycle joiners
exports.searchMidcycleJoiners = async (req, res) => {
  try {
    const { midCycleJoinersId } = req.params;
    const community = await Community.findById(req.params.communityId);
    if (!community) {
      return createErrorResponse(res, 404, 'COMMUNITY_NOT_FOUND', 'Community not found.');
    }
    
    // Validate the ID format
    if (!mongoose.Types.ObjectId.isValid(midCycleJoinersId)) {
      return createErrorResponse(res, 400, 'INVALID_ID_FORMAT', 'Invalid mid-cycle joiner ID format.');
    }
    
    try {
      const result = await community.searchMidcycleJoiners(midCycleJoinersId);
      res.status(200).json(result);
    } catch (err) {
      if (err.message.includes('No mid-cycle joiner found')) {
        return createErrorResponse(res, 404, 'MIDCYCLE_JOINER_NOT_FOUND', err.message);
      }
      throw err; // Re-throw for the outer catch block
    }
  } catch (err) {
    console.error('Error in searchMidcycleJoiners controller:', err);
    return createErrorResponse(res, 500, 'SEARCH_MIDCYCLE_JOINERS_ERROR', 'Internal server error: ' + err.message);
  }
};

// Get all mid-cycle joiners for a community
exports.getAllMidCycleJoiners = async (req, res) => {
  try {
    const { communityId } = req.params;
    
    // Validate ID
    if (!mongoose.Types.ObjectId.isValid(communityId)) {
      return createErrorResponse(res, 400, 'INVALID_COMMUNITY_ID', 'Invalid community ID format.');
    }
    
    // Find the community
    const community = await Community.findById(communityId);
    if (!community) {
      return createErrorResponse(res, 404, 'COMMUNITY_NOT_FOUND', 'Community not found.');
    }
    
    // Get the MidCycle model
    const MidCycle = mongoose.model('MidCycle');
    
    // Find all mid-cycles for this community
    const midCycles = await MidCycle.find({
      _id: { $in: community.midCycle }
    }).sort({ cycleNumber: -1 }); // Sort by cycle number, newest first
    
    // Extract all joiners from all mid-cycles
    const allJoiners = [];
    
    for (const midCycle of midCycles) {
      if (midCycle.midCycleJoiners && Array.isArray(midCycle.midCycleJoiners)) {
        const joinersWithContext = midCycle.midCycleJoiners.map(joiner => ({
          ...joiner.toObject(),
          midCycleId: midCycle._id,
          cycleNumber: midCycle.cycleNumber
        }));
        
        allJoiners.push(...joinersWithContext);
      }
    }
    
    res.status(200).json({
      count: allJoiners.length,
      joiners: allJoiners
    });
  } catch (err) {
    console.error('Error getting all mid-cycle joiners:', err);
    return createErrorResponse(res, 500, 'GET_ALL_JOINERS_ERROR', 'Error retrieving mid-cycle joiners: ' + err.message);
  }
};

// Get all votes for a community
exports.getVotes = async (req, res) => {
  try {
    const { communityId } = req.params;
    
    if (!isValidObjectId(communityId)) {
      return createErrorResponse(res, 400, 'INVALID_ID', 'Invalid community ID');
    }
    
    const community = await Community.findById(communityId);
    if (!community) {
      return createErrorResponse(res, 404, 'COMMUNITY_NOT_FOUND', 'Community not found');
    }
    
    // Retrieve votes with populated data
    const votes = await CommunityVote.find({ _id: { $in: community.votes } })
      .sort({ createdAt: -1 }); // Most recent votes first
    
    res.status(200).json({
      status: 'success',
      message: 'Community votes retrieved successfully',
      votes
    });
  } catch (err) {
    console.error('Error getting community votes:', err);
    return createErrorResponse(res, 500, 'GET_VOTES_ERROR', 'Failed to get community votes: ' + err.message);
  }
};

// Create a new vote
exports.createVote = async (req, res) => {
  try {
    const { communityId } = req.params;
    const { topic, options } = req.body;

    if (!topic || !options || !Array.isArray(options) || options.length === 0) {
      return createErrorResponse(res, 400, 'INVALID_VOTE_DATA', 'Invalid vote data. Topic and options are required.');
    }

    const community = await Community.findById(communityId);
    if (!community) return createErrorResponse(res, 404, 'COMMUNITY_NOT_FOUND', 'Community not found');

    // Create new vote document
    const vote = new CommunityVote({
      communityId,
      topic,
      options,
      votes: [],
      numVotes: 0,
      resolved: false,
      resolution: null,
      applied: false
    });
    await vote.save();

    // Add vote reference to community
    community.votes.push(vote._id);

    // Create activity log
    const activityLog = new CommunityActivityLog({
      communityId: community._id,
      activityType: 'vote_created',
      userId: community.admin,
      timestamp: new Date()
    });
    await activityLog.save();
    community.activityLog.push(activityLog._id);

    await community.save();

    res.status(200).json({
      message: 'Vote created successfully',
      vote: await CommunityVote.findById(vote._id)
    });
  } catch (err) {
    console.error('Error creating vote:', err);
    return createErrorResponse(res, 500, 'CREATE_VOTE_ERROR', 'Error creating vote: ' + err.message);
  }
};

// Cast a vote
exports.castVote = async (req, res) => {
  try {
    const { communityId, voteId } = req.params;
    const { userId, choice } = req.body;

    if (!userId || !choice) {
      return createErrorResponse(res, 400, 'INVALID_VOTE_DATA', 'Invalid vote data. User ID and choice are required.');
    }

    const community = await Community.findById(communityId);
    if (!community) return createErrorResponse(res, 404, 'COMMUNITY_NOT_FOUND', 'Community not found');

    const vote = await CommunityVote.findById(voteId);
    if (!vote) return createErrorResponse(res, 404, 'VOTE_NOT_FOUND', 'Vote not found');    if (vote.resolved) {
      return createErrorResponse(res, 400, 'VOTE_RESOLVED', 'This vote has already been resolved');
    }
    
    // Member check is performed on the frontend    // Update or add the vote
    const existingVoteIndex = vote.votes.findIndex(v => v.userId && v.userId.equals && v.userId.equals(userId));
    if (existingVoteIndex !== -1) {
      vote.votes[existingVoteIndex].choice = choice;
    } else {
      vote.votes.push({ userId, choice });
    }
    vote.numVotes = vote.votes.length;
    await vote.save();

    // Create activity log
    const activityLog = new CommunityActivityLog({
      communityId: community._id,
      activityType: 'vote_cast',
      userId,
      timestamp: new Date()
    });
    await activityLog.save();
    community.activityLog.push(activityLog._id);
    await community.save();

    res.status(200).json({
      message: 'Vote cast successfully',
      vote: await CommunityVote.findById(voteId)
    });
  } catch (err) {
    console.error('Error casting vote:', err);
    return createErrorResponse(res, 500, 'CAST_VOTE_ERROR', 'Error casting vote: ' + err.message);
  }
};

// Handle wallet operations for defaulters
exports.handleWalletForDefaulters = async (req, res) => {
  try {
    const { communityId, userId } = req.params;
    const { action } = req.body; // 'freeze' or 'deduct'

    const community = await Community.findById(communityId);
    if (!community) return createErrorResponse(res, 404, 'COMMUNITY_NOT_FOUND', 'Community not found');

    const result = await community.handleWalletForDefaulters(userId, action);

    res.status(200).json(result);
  } catch (err) {
    console.error('Error handling wallet for defaulters:', err);
    return createErrorResponse(res, 500, 'WALLET_DEFAULTERS_ERROR', 'Error handling wallet for defaulters: ' + err.message);
  }
};

// Start a new cycle
exports.startNewCycle = async (req, res) => {
  try {
    const { communityId } = req.params;
    console.log(`Starting new cycle for community ID: ${communityId}`);

    const community = await Community.findById(communityId);
    if (!community) return createErrorResponse(res, 404, 'COMMUNITY_NOT_FOUND', 'Community not found');

    // Use the community schema method to start a new cycle
    const result = await community.startNewCycle();

    // Create activity log for the new cycle
    const activityLog = new CommunityActivityLog({
      communityId: community._id,
      activityType: 'start_new_cycle',
      userId: community.admin,
      timestamp: new Date()
    });
    await activityLog.save();
    community.activityLog.push(activityLog._id);
    await community.save();

    // Return populated result
    const populatedCommunity = await Community.findById(community._id)
      .populate('members')
      .populate('cycles')
      .populate('midCycle')
      .populate('votes')
      .populate('activityLog');

    res.status(200).json({
      message: result.message || 'New cycle started successfully',
      community: populatedCommunity
    });
  } catch (err) {
    console.error('Error starting new cycle:', err);
    return createErrorResponse(res, 500, 'START_NEW_CYCLE_ERROR', 'Error starting new cycle: ' + err.message);
  }
};

// Get midcycle by ID
exports.getMidcycleById = async (req, res) => {
  try {
    const { communityId, midcycleId } = req.params;
    
    console.log(`Attempting to fetch midcycle ${midcycleId} for community ${communityId}`);
    
    // Find the community
    const community = await Community.findById(communityId);
    if (!community) {
      console.log(`Community with ID ${communityId} not found`);
      return createErrorResponse(res, 404, 'COMMUNITY_NOT_FOUND', 'Community not found');
    }
    
    console.log(`Found community: ${community.name}, checking for midcycle ${midcycleId}`);// Find the midcycle in the community, using correct field name "contributions.user" instead of "contributors.user"
    const midcycle = await MidCycle.findOne({
      _id: midcycleId
    }).populate('contributions.user');
    
    // Verify this midcycle belongs to the community
    if (!midcycle || !community.midCycle || !community.midCycle.includes(midcycle._id)) {
      return createErrorResponse(res, 404, 'MIDCYCLE_NOT_FOUND', 'Mid-cycle not found in this community');
    }
    
    if (!midcycle) {
      return createErrorResponse(res, 404, 'MIDCYCLE_NOT_FOUND', 'Mid-cycle not found');
    }
    
    res.status(200).json({
      status: 'success',
      message: 'Mid-cycle retrieved successfully',
      data: midcycle
    });
  } catch (err) {
    console.error('Error fetching mid-cycle:', err);
    return createErrorResponse(res, 500, 'GET_MIDCYCLE_ERROR', 'Error retrieving mid-cycle: ' + err.message);
  }
};

// Get current mid-cycle details
exports.getCurrentMidCycleDetails = async (req, res) => {
  try {
    const { communityId } = req.params;

    // Validate that the community exists
    const community = await Community.findById(communityId)
      .populate('midCycle')
      .populate('cycles')
      .populate({
        path: 'members',
        select: 'userId name email status position penalty missedContributions'
      });
    
    if (!community) return createErrorResponse(res, 404, 'COMMUNITY_NOT_FOUND', 'Community not found');
    
    // Find the active mid-cycle
    const activeMidCycle = await MidCycle.findOne({
      _id: { $in: community.midCycle },
      isComplete: false
    }).populate({
      path: 'contributions',
      populate: [
        { path: 'user', select: 'name email' },
        { path: 'contributions', select: 'amount' }
      ]
    });

    if (!activeMidCycle) {
      // Return a structured response instead of an error when no active mid-cycle exists
      return res.status(200).json({
        message: 'No active mid-cycle found for this community',
        midCycleExists: false,
        summary: {
          totalMidCycles: community.midCycle.length,
          completedMidCycles: community.midCycle.filter(mc => mc.isComplete).length,
          totalDistributed: community.totalDistributed || 0,
        }
      });
    }

    // Get the current cycle
    const currentCycle = await Cycle.findOne({
      _id: { $in: community.cycles },
      isComplete: false
    });
    
    // Calculate mid-cycle statistics
    const totalMidCycles = community.midCycle.length;
    const completedMidCycles = community.midCycle.filter(mc => mc.isComplete).length;
    
    // Calculate contribution amounts for each user
    let enhancedContributions = [];
    if (activeMidCycle.contributions && activeMidCycle.contributions.length > 0) {
      enhancedContributions = activeMidCycle.contributions.map(contribution => {
        // Calculate total contribution amount
        let totalAmount = 0;
        if (contribution.contributions && contribution.contributions.length > 0) {
          totalAmount = contribution.contributions.reduce((sum, contrib) => {
            // Handle case where amount might be stored as Decimal128
            const amount = contrib.amount ? 
              (typeof contrib.amount === 'object' && contrib.amount.toString ? 
                parseFloat(contrib.amount.toString()) : contrib.amount) : 0;
            return sum + amount;
          }, 0);
        }
        
        return {
          _id: contribution._id,
          user: contribution.user,
          contributions: contribution.contributions.map(c => c._id),
          totalAmount: totalAmount
        };
      });
    }
    
    // Get next in line member details
    let nextInLineDetails = null;
    if (activeMidCycle.nextInLine && activeMidCycle.nextInLine.userId) {
      const nextInLineMember = await Member.findOne({
        _id: { $in: community.members },
        userId: activeMidCycle.nextInLine.userId
      });
      if (nextInLineMember) {
        nextInLineDetails = {
          userId: nextInLineMember.userId,
          name: nextInLineMember.name,
          email: nextInLineMember.email,
          position: nextInLineMember.position
        };
      }
    }    // Progress percentage calculation (based on contributions made vs. expected)
    const totalExpectedContributions = community.members.filter(m => m.status === 'active').length;
    const totalContributionsMade = activeMidCycle.contributions ? activeMidCycle.contributions.length : 0;
    const contributionProgressPercentage = totalExpectedContributions > 0 
      ? Math.round((totalContributionsMade / totalExpectedContributions) * 100) 
      : 0;    res.status(200).json({
      midCycleId: activeMidCycle._id,
      cycleNumber: activeMidCycle.cycleNumber,
      isReady: activeMidCycle.isReady,
      isComplete: activeMidCycle.isComplete,
      payoutDate: activeMidCycle.payoutDate,
      payoutAmount: activeMidCycle.payoutAmount,
      nextInLine: nextInLineDetails,
      contributions: enhancedContributions,
      defaulters: activeMidCycle.defaulters || [],
      midCycleJoiners: activeMidCycle.midCycleJoiners || [],
      contributionsToNextInLine: processContributionsMap(activeMidCycle.contributionsToNextInLine),
      contributionProgress: {
        percentage: contributionProgressPercentage,
        made: totalContributionsMade,
        expected: totalExpectedContributions
      },
      summary: {
        totalMidCycles,
        completedMidCycles,
        totalDistributed: community.totalDistributed || 0,
      },
      currentCycle: currentCycle ? {
        cycleNumber: currentCycle.cycleNumber,
        startDate: currentCycle.startDate,
        expectedEndDate: currentCycle.expectedEndDate,
        paidMembers: currentCycle.paidMembers ? currentCycle.paidMembers.length : 0,
        totalMembers: community.members.filter(m => m.status === 'active').length
      } : null
    });  } catch (err) {
    // Only log if it's not a missing cycle or mid-cycle error
    if (!err.message || (!err.message.includes('cycle') && !err.message.includes('mid-cycle'))) {
      console.error('Error fetching mid-cycle details:', err);
    }
    return createErrorResponse(res, 500, 'GET_MIDCYCLE_DETAILS_ERROR', 'Server error while fetching mid-cycle details: ' + err.message);
  }
};

// Get all midcycles for a community
exports.getMidcyclesByCommunityId = async (req, res) => {
  try {
    const { communityId } = req.params;
    
    // Find the community and populate midcycles
    const community = await Community.findById(communityId).populate({
      path: 'midCycle',
      populate: {
        path: 'contributions.user',
        select: 'name email'
      }
    });
    
    if (!community) {
      return createErrorResponse(res, 404, 'COMMUNITY_NOT_FOUND', 'Community not found');
    }
    
    res.status(200).json({
      status: 'success',
      message: 'Mid-cycles retrieved successfully',
      data: community.midCycle
    });
  } catch (err) {
    console.error('Error fetching mid-cycles:', err);
    return createErrorResponse(res, 500, 'GET_MIDCYCLES_ERROR', 'Error retrieving mid-cycles: ' + err.message);
  }
};

// Get active midcycle for a community
exports.getActiveMidcycle = async (req, res) => {
  try {
    const { communityId } = req.params;
    
    // Find the community
    const community = await Community.findById(communityId);
    if (!community) {
      return createErrorResponse(res, 404, 'COMMUNITY_NOT_FOUND', 'Community not found');
    }
    
    // Find the active mid-cycle
    const activeMidCycle = await MidCycle.findOne({
      _id: { $in: community.midCycle },
      isComplete: false
    }).populate({
      path: 'contributions.user',
      select: 'name email'
    });
    
    if (!activeMidCycle) {
      return createErrorResponse(res, 404, 'ACTIVE_MIDCYCLE_NOT_FOUND', 'No active mid-cycle found for this community');
    }
    
    res.status(200).json({
      status: 'success',
      message: 'Active mid-cycle retrieved successfully',
      data: activeMidCycle
    });
  } catch (err) {
    console.error('Error fetching active mid-cycle:', err);
    return createErrorResponse(res, 500, 'GET_ACTIVE_MIDCYCLE_ERROR', 'Error retrieving active mid-cycle: ' + err.message);
  }
};

// Check midcycle readiness
exports.checkMidcycleReadiness = async (req, res) => {
  try {
    const { midcycleId } = req.params;
    
    // Find the mid-cycle
    const midcycle = await MidCycle.findById(midcycleId);
    if (!midcycle) {
      return createErrorResponse(res, 404, 'MIDCYCLE_NOT_FOUND', 'Mid-cycle not found');
    }
    
    // Find the related community
    const community = await Community.findOne({ midCycle: midcycle._id });
    if (!community) {
      return createErrorResponse(res, 404, 'COMMUNITY_NOT_FOUND', 'Community not found');
    }
    
    // Check readiness by validating all required contributions
    await community.validateMidCycleAndContributions();
    
    const isReady = midcycle.isReady;
    const eligibleMembers = await Member.find({
      _id: { $in: community.members },
      status: 'active'
    });
    
    const contributions = midcycle.contributions || [];
    const contributingMembers = contributions.map(c => c.user.toString());
    
    // Calculate who hasn't contributed yet
    const missingContributions = eligibleMembers.filter(
      member => !contributingMembers.includes(member.userId.toString())
    );
    
    res.status(200).json({
      status: 'success',
      message: 'Mid-cycle readiness checked successfully',
      data: {
        isReady,
        contributionsNeeded: missingContributions.length,
        missingContributors: missingContributions.map(m => ({ 
          userId: m.userId,
          name: m.name,
          email: m.email
        }))
      }
    });
  } catch (err) {
    console.error('Error checking mid-cycle readiness:', err);
    return createErrorResponse(res, 500, 'CHECK_MIDCYCLE_READINESS_ERROR', 'Error checking mid-cycle readiness: ' + err.message);
  }
};

// Get midcycle joiners
exports.getMidcycleJoiners = async (req, res) => {
  try {
    const { midcycleId } = req.params;
    
    // Find the mid-cycle and populate joiners
    const midcycle = await MidCycle.findById(midcycleId).populate({
      path: 'midCycleJoiners.joiners',
      select: 'name email'
    }).populate({
      path: 'midCycleJoiners.paidMembers',
      select: 'name email'
    });
    
    if (!midcycle) {
      return createErrorResponse(res, 404, 'MIDCYCLE_NOT_FOUND', 'Mid-cycle not found');
    }
    
    res.status(200).json({
      status: 'success',
      message: 'Mid-cycle joiners retrieved successfully',
      data: midcycle.midCycleJoiners || []
    });
  } catch (err) {
    console.error('Error fetching mid-cycle joiners:', err);
    return createErrorResponse(res, 500, 'GET_MIDCYCLE_JOINERS_ERROR', 'Error retrieving mid-cycle joiners: ' + err.message);
  }
};

/**
 * Calculate the required contribution amount for joining mid-cycle
 * This uses the same calculation logic as addNewMemberMidCycle but without creating a member
 */
exports.getRequiredContribution = async (req, res) => {
  try {
    const { communityId } = req.params;
    
    const community = await Community.findById(communityId);
    if (!community) {
      return res.status(404).json({ message: 'Community not found' });
    }
    
    // Get active cycle information
    const activeCycle = await Cycle.findOne({
      communityId,
      isComplete: false
    });
    
    // If no active cycle or it's the first cycle, return the minimum contribution
    if (!activeCycle || activeCycle.cycleNumber <= 1) {
      return res.status(200).json({ 
        requiredContribution: community.settings.minContribution,
        isFirstCycle: true,
        explanation: 'This is the first cycle, so only the minimum contribution is required.'
      });
    }
    
    // Get current members count for calculation
    const currentMembers = await Member.find({ communityId });
    const missedCycles = activeCycle.paidMembers ? activeCycle.paidMembers.length : 0;
    const totalAmount = (missedCycles + 1) * community.settings.minContribution;
    
    // Calculate required contribution using the same logic as in addNewMemberMidCycle
    let requiredContribution;
    let explanation;
    
    if (missedCycles <= Math.floor(currentMembers.length / 2)) {
      requiredContribution = community.settings.minContribution + totalAmount * 0.5;
      explanation = `Since ${missedCycles} out of ${currentMembers.length} members have already received payouts in this cycle, you need to make a higher contribution to join.`;
    } else {
      const missedPercentage = missedCycles / currentMembers.length;
      requiredContribution = missedPercentage * totalAmount;
      explanation = `Since ${missedCycles} out of ${currentMembers.length} members have already received payouts (over 50%), you need to make a proportionally higher contribution to join.`;
    }
    
    return res.status(200).json({
      requiredContribution,
      isFirstCycle: false,
      missedCycles,
      totalMembers: currentMembers.length,
      totalAmount,
      explanation
    });
  } catch (err) {
    console.error('Error calculating required contribution:', err);
    res.status(500).json({ message: err.message });
  }
};

/**
 * Get all members who joined mid-cycle and still have remaining payments
 */
exports.getOwingMembers = async (req, res) => {
  try {
    const { communityId } = req.params;

    // Validate ObjectId if needed (assuming you have isValidObjectId function elsewhere)
    if (typeof isValidObjectId === 'function' && !isValidObjectId(communityId)) {
      return createErrorResponse(res, 400, 'INVALID_ID', 'Invalid community ID');
    }

    // Find the community and select only the owingMembers field
    const community = await Community.findById(communityId).select('owingMembers');

    if (!community) {
      return createErrorResponse(res, 404, 'COMMUNITY_NOT_FOUND', 'Community not found');
    }

    // Return the owing members array
    res.status(200).json({
      status: 'success',
      message: 'Owing members retrieved successfully',
      data: community.owingMembers || []
    });
  } catch (err) {
    console.error('Error fetching owing members:', err);
    return createErrorResponse(res, 500, 'FETCH_OWING_MEMBERS_ERROR', 'Error fetching owing members: ' + err.message);
  }
};

// Helper utility functions
// processContributionsMap function moved to utils/mapUtils.js

// Pay next in line
exports.payNextInLine = async (req, res) => {
  try {
    const { communityId } = req.params;
    const { contributorId, midCycleId, contributionAmount } = req.body;

    // Validate required parameters are provided
    if (!contributorId) {
      return createErrorResponse(res, 400, 'MISSING_CONTRIBUTOR_ID', 'Contributor ID is required');
    }

    if (!midCycleId) {
      return createErrorResponse(res, 400, 'MISSING_MIDCYCLE_ID', 'MidCycle ID is required');
    }

    if (!contributionAmount || isNaN(parseFloat(contributionAmount))) {
      return createErrorResponse(res, 400, 'INVALID_CONTRIBUTION_AMOUNT', 'Contribution amount is required and must be a number');
    }

    // Find and validate community
    const community = await Community.findById(communityId);
    if (!community) {
      return createErrorResponse(res, 404, 'COMMUNITY_NOT_FOUND', 'Community not found');
    }
    
    // Find and validate contributor is a member of the community
    const isMember = await Member.exists({
      _id: { $in: community.members },
      userId: contributorId
    });
    
    if (!isMember) {
      return createErrorResponse(res, 404, 'MEMBER_NOT_FOUND', 'Contributor is not a member of this community');
    }
    
    // Find and validate mid-cycle
    const midCycle = await MidCycle.findOne({
      _id: midCycleId,
      _id: { $in: community.midCycle }
    });
    
    if (!midCycle) {
      return createErrorResponse(res, 404, 'MIDCYCLE_NOT_FOUND', 'Mid-cycle not found in community');
    }

    // Call the payNextInLine method
    const result = await community.payNextInLine(contributorId, midCycleId, parseFloat(contributionAmount));

    res.status(200).json(result);
  } catch (err) {
    console.error('Error in payNextInLine:', err);
    return createErrorResponse(res, 500, 'PAY_NEXT_IN_LINE_ERROR', 'Error calculating payment for next in line: ' + err.message);
  }
};<|MERGE_RESOLUTION|>--- conflicted
+++ resolved
@@ -61,27 +61,6 @@
 };
 
 // Create Redis client
-<<<<<<< HEAD
-let redisClient = null;
-
-if (process.env.REDIS_URL || process.env.USE_REDIS === 'true') {
-  redisClient = redis.createClient({
-    url: process.env.REDIS_URL || 'redis://localhost:6379'
-  });
-
-  (async () => {
-    try {
-      await redisClient.connect();
-      console.log('Redis connected successfully');
-    } catch (error) {
-      console.warn('Redis connection failed, will continue without caching:', error.message);
-      redisClient = null;
-    }
-  })();
-} else {
-  console.log('Redis disabled. Set REDIS_URL or USE_REDIS=true to enable caching.');
-}
-=======
 // const redisClient = redis.createClient({
 //   url: process.env.REDIS_URL || 'redis://localhost:6379'
 // });
@@ -89,7 +68,6 @@
 // (async () => {
 //   await redisClient.connect();
 // })();
->>>>>>> 775fe366
 
 const createErrorResponse = (res, status, errorCode, message) => 
   res.status(status).json({
