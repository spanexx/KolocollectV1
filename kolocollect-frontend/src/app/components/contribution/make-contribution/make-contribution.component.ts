--- conflicted
+++ resolved
@@ -28,11 +28,7 @@
   faLock
 } from '@fortawesome/free-solid-svg-icons';
 import { Subject } from 'rxjs';
-<<<<<<< HEAD
-import { debounceTime, takeUntil } from 'rxjs/operators';
-=======
 import { takeUntil, debounceTime, distinctUntilChanged } from 'rxjs/operators';
->>>>>>> bd6ee28d
 
 import { ContributionService } from '../../../services/contribution.service';
 import { WalletService } from '../../../services/wallet.service';
@@ -68,9 +64,6 @@
   templateUrl: './make-contribution.component.html',
   styleUrls: ['./make-contribution.component.scss']
 })
-<<<<<<< HEAD
-export class MakeContributionComponent implements OnInit, OnDestroy {  // FontAwesome icons
-=======
 export class MakeContributionComponent implements OnInit, OnDestroy {
   // Destroy subject for cleanup
   private destroy$ = new Subject<void>();
@@ -79,7 +72,6 @@
   private nextInLineCheckInProgress = false;
   
   // FontAwesome icons
->>>>>>> bd6ee28d
   faMoneyBillWave = faMoneyBillWave;
   faHandHoldingDollar = faHandHoldingDollar;
   faPiggyBank = faPiggyBank;
@@ -90,10 +82,6 @@
   faTimes = faTimes;
   faLock = faLock;
 
-  // RxJS
-  private destroy$ = new Subject<void>();
-  private nextInLineCheck$ = new Subject<void>();
-  
   // Form groups
   contributionForm: FormGroup;
   installmentForm: FormGroup;
@@ -106,18 +94,12 @@
   activeMidCycle: any = null;
   minContributionAmount = 0;
   installmentsAllowed = false; // Add this property to track if installments are allowed
+  
   // Next in line payment information
   nextInLineInfo: any = null;
   nextInLineLoading = false;
   hasNextInLineDue = false;
   amountInputDisabled = false; // New property to control disabling the amount input
-  effectiveContributionAmount = 0; // Cached version of effective contribution
-  minimumRequiredContribution = 0; // Cached version of minimum required contribution
-  
-  // API call control
-  private nextInLineCheckLock = false;
-  private nextInLineLastCheck = 0;
-  private readonly CHECK_THROTTLE_MS = 5000; // Only allow checks every 5 seconds
 
   // Route params
   communityId: string | null = null;
@@ -157,56 +139,18 @@
   }  ngOnInit(): void {
     this.loadWalletBalance();
     this.loadUserCommunities();
-    // Initialize the effective contribution amount
-    this.updateEffectiveContributionAmount();
-      
-    // Get URL parameters if provided
+      // Get URL parameters if provided
     this.route.queryParams.subscribe(params => {
       this.communityId = params['communityId'] || null;
       this.cycleId = params['cycleId'] || null;
       this.midcycleId = params['midcycleId'] || null;
       
       if (this.communityId) {
+        console.log('Received communityId from query params:', this.communityId);
         // We'll set the community ID in the form after loading user communities
         // This ensures the communities are loaded first
         this.loadCommunityDetails(this.communityId);
       }
-<<<<<<< HEAD
-    });
-      // Set up debounced next-in-line payment check to avoid multiple API calls
-    this.nextInLineCheck$
-      .pipe(
-        takeUntil(this.destroy$),
-        debounceTime(1000) // Increased to 1 second to further reduce API calls
-      )
-      .subscribe(() => {
-        // Avoid checking next-in-line if we don't have complete data yet
-        if (this.contributionForm.get('communityId')?.value && 
-            this.activeMidCycle?._id && 
-            !this.nextInLineLoading) {
-          this.performNextInLineCheck();
-        }
-      });    // Setup listener for amount changes to check next-in-line payment info
-    // Only react to value changes if the field is not disabled
-    this.contributionForm.get('amount')?.valueChanges.subscribe(amount => {
-      // Skip next-in-line check if the amount was changed programmatically while disabled
-      // Also limit API calls by only checking when amount is meaningful (greater than the minimum contribution)
-      if (!this.amountInputDisabled && amount && amount >= this.minContributionAmount) {
-        // Update the effective contribution amount when the amount changes
-        this.updateEffectiveContributionAmount();
-        // Trigger the debounced check instead of calling directly
-        this.nextInLineCheck$.next();
-      }
-    });
-    
-    // Only log status changes in development, don't trigger any checks here
-    if (console.debug) { // Using debug to indicate dev environment
-      this.contributionForm.statusChanges.subscribe(status => {
-        console.debug('Form status changed:', status);
-        console.debug('Amount control disabled:', this.contributionForm.get('amount')?.disabled);
-      });
-    }
-=======
     });
     
     // Setup listener for amount changes to check next-in-line payment info
@@ -231,7 +175,6 @@
   ngOnDestroy(): void {
     this.destroy$.next();
     this.destroy$.complete();
->>>>>>> bd6ee28d
   }
 
   /**
@@ -311,18 +254,14 @@
   }
   /**
    * Load details for the selected community
-   */  loadCommunityDetails(communityId: string): void {
+   */
+  loadCommunityDetails(communityId: string): void {
     if (!communityId) return;
     
     // Log the community ID that we're trying to load
     console.log('Loading community details for ID:', communityId);
     
     this.loadingService.start('community-details');
-    
-    // Reset next-in-line info while loading new community details
-    this.nextInLineInfo = null;
-    this.hasNextInLineDue = false;
-    this.nextInLineLoading = false; // Ensure we're not in a loading state
     
     this.communityService.getCommunityById(communityId).subscribe({
       next: (response) => {
@@ -436,17 +375,11 @@
           } else {
             console.error('No midcycles found in community:', this.selectedCommunity);
             this.toastService.warning('No contribution cycles found for this community');          }
-            this.loadingService.stop('community-details');
-          
-          // Delay the check to prevent request overlapping
-          if (this.activeMidCycle?._id) {
-            // Don't check immediately, let the UI update first
-            setTimeout(() => {
-              // Reset loading state once more just to be extra safe
-              this.nextInLineLoading = false;
-              this.checkNextInLinePayment();
-            }, 500);
-          }
+          
+          this.loadingService.stop('community-details');
+          
+          // Check for next-in-line payment info after loading community details
+          this.checkNextInLinePayment();
         }
       },
       error: (error) => {
@@ -474,18 +407,17 @@
       const selectedCommunity = this.userCommunities.find(c => c._id === communityId);
       
       if (selectedCommunity) {
-        console.log('Selected community found:', selectedCommunity);          // Check if we already have full community details and can reuse them
-          if (this.selectedCommunity && 
-              (this.selectedCommunity._id === selectedCommunity._id || 
-               this.selectedCommunity._id === selectedCommunity.originalId)) {
-            console.log('Reusing existing community details');
-            // Only check for next-in-line payment info if we have an active midcycle
-            if (this.activeMidCycle && this.activeMidCycle._id) {
-              // Don't trigger the check directly, just queue it with proper controls
-              setTimeout(() => this.checkNextInLinePayment(), 100);
-            }
-            return; // We already have this community selected, no need to reload
-          }
+        console.log('Selected community found:', selectedCommunity);
+        
+        // Check if we already have full community details and can reuse them
+        if (this.selectedCommunity && 
+            (this.selectedCommunity._id === selectedCommunity._id || 
+             this.selectedCommunity._id === selectedCommunity.originalId)) {
+          console.log('Reusing existing community details');
+          // Even if reusing details, still check for next-in-line payment info
+          this.checkNextInLinePayment();
+          return; // We already have this community selected, no need to reload
+        }
         
         // Use originalId (which should match the actual ID on the backend) for API calls
         const apiCommunityId = selectedCommunity.originalId || selectedCommunity._id;
@@ -707,53 +639,6 @@
         console.error('Error creating contribution:', error);
       }
     });
-<<<<<<< HEAD
-  }  /**
-   * Check if the user owes payment to the next in line member
-   * This validates if a user previously received a payout from the current next-in-line member
-   * and provides information about any amount that may be deducted from their contribution
-   * 
-   * This method is now enhanced with:
-   * - Aggressive throttling to prevent excessive API calls
-   * - Time-based lock to prevent rapid calls
-   * - Check for actual data changes to prevent redundant calls
-   */  
-  checkNextInLinePayment(): void {
-    // Only trigger the check if we have necessary data and we're not already loading
-    if (!this.contributionForm.get('communityId')?.value || 
-        !this.activeMidCycle?._id || 
-        this.nextInLineLoading || 
-        this.nextInLineCheckLock) {
-      console.log('Skipping next-in-line check: Missing data or already in progress');
-      return;
-    }
-    
-    // Check if enough time has passed since the last check
-    const now = Date.now();
-    if (now - this.nextInLineLastCheck < this.CHECK_THROTTLE_MS) {
-      console.log(`Throttling next-in-line check (last check was ${(now - this.nextInLineLastCheck)/1000}s ago)`);
-      return;
-    }
-    
-    // Set the lock and update last check time
-    this.nextInLineCheckLock = true;
-    this.nextInLineLastCheck = now;
-    
-    // Use the debounced call with a single emission to prevent cascading calls
-    setTimeout(() => {
-      this.nextInLineCheck$.next();
-      
-      // Release the lock after a minimum delay to prevent rapid successive calls
-      setTimeout(() => {
-        this.nextInLineCheckLock = false;
-      }, 2000);
-    }, 100);
-  }  /**
-   * Actual implementation of the next-in-line payment check
-   * This is executed after debouncing to reduce API calls
-   */
-  private performNextInLineCheck(): void {
-=======
   }
   /**
    * Check if the user owes payment to the next in line member
@@ -761,18 +646,14 @@
    * and provides information about any amount that may be deducted from their contribution
    */  
   checkNextInLinePayment(): void {
->>>>>>> bd6ee28d
     // Get current contribution amount (may be 0 if not yet set by user)
     const currentAmount = this.contributionForm.get('amount')?.value || 0;
     const communityId = this.contributionForm.get('communityId')?.value;
     const userId = this.authService.currentUserValue?.id;
     
-    // Super aggressive check to prevent any unnecessary API calls
-    if (this.nextInLineLoading || this.nextInLineCheckLock || !communityId || !this.activeMidCycle || !userId) {
-      console.log('Skipping next-in-line check: ' +
-                  (this.nextInLineLoading ? 'Already loading' : 
-                   this.nextInLineCheckLock ? 'API locked' : 'Missing data'));
-      this.nextInLineCheckLock = false; // Release the lock if we're exiting early
+    if (!communityId || !this.activeMidCycle || !userId) {
+      this.nextInLineInfo = null;
+      this.hasNextInLineDue = false;
       return;
     }
     
@@ -782,20 +663,15 @@
       console.error('Invalid midCycleId:', this.activeMidCycle);
       this.nextInLineInfo = null;
       this.hasNextInLineDue = false;
-      this.nextInLineCheckLock = false; // Release the lock
-      return;
-    }
-    
-<<<<<<< HEAD
-    // Set loading state to prevent duplicate requests
-=======
+      return;
+    }
+    
     // Prevent duplicate API calls by checking if a request is already in progress
     if (this.nextInLineCheckInProgress) {
       console.log('Next-in-line check already in progress. Skipping duplicate request.');
       return;
     }
     
->>>>>>> bd6ee28d
     this.nextInLineLoading = true;
     this.nextInLineCheckInProgress = true;
     
@@ -806,8 +682,7 @@
       communityId,
       contributorId: userId,
       midCycleId,
-      contributionAmount: amountForCheck,
-      timestamp: new Date().toISOString()
+      contributionAmount: amountForCheck
     });
     
     // Call the payNextInLine method to check if the user owes payment
@@ -820,27 +695,17 @@
       next: (response) => {
         console.log('Next-in-line payment response:', response);
         this.nextInLineLoading = false;
-<<<<<<< HEAD
-          // If there's an amount to deduct, show the info
-        if (response && response.amountToDeduct && response.amountToDeduct > 0) {
-          this.nextInLineInfo = {
-=======
         this.nextInLineCheckInProgress = false;
         
         // If there's an amount to deduct, show the info
         if (response && response.amountToDeduct && response.amountToDeduct > 0) {this.nextInLineInfo = {
->>>>>>> bd6ee28d
             message: response.message,
             amountToDeduct: response.amountToDeduct,
             effectiveContribution: Math.max(0, amountForCheck - response.amountToDeduct)
           };
           this.hasNextInLineDue = true;
-          
-          // Update the cached effective contribution amount
-          this.updateEffectiveContributionAmount();
-          
-          // Set the flag to disable the amount input when the user owes money
-          this.amountInputDisabled = true;// Disable the amount form control - this is the proper way to disable reactive form controls
+            // Set the flag to disable the amount input when the user owes money
+          this.amountInputDisabled = true;          // Disable the amount form control - this is the proper way to disable reactive form controls
           const amountControl = this.contributionForm.get('amount');
           if (amountControl) {
             amountControl.disable({emitEvent: false});
@@ -930,51 +795,32 @@
         }
       }
     });
-  }  /**
+  }
+  /**
    * Helper method to get the effective contribution amount after any deductions
-   * This method is now optimized to use a cached value instead of recalculating every time
    */
   getEffectiveContributionAmount(): number {
-    // Return the cached value
-    return this.effectiveContributionAmount;
-  }
-    /**
-   * Update the cached effective contribution amount
-   * This should be called whenever relevant values change
-   */
-  private updateEffectiveContributionAmount(): void {
     // Get value even from disabled controls
     const contributionAmount = this.isInstallment ? 
       this.installmentForm.get('initialAmount')?.value : 
       (this.contributionForm.get('amount')?.disabled ? 
         this.contributionForm.getRawValue().amount : 
-        this.contributionForm.get('amount')?.value) || 0;
+        this.contributionForm.get('amount')?.value);
       
     if (this.hasNextInLineDue && this.nextInLineInfo?.amountToDeduct) {
-      this.effectiveContributionAmount = Math.max(0, contributionAmount - this.nextInLineInfo.amountToDeduct);
-    } else {
-      this.effectiveContributionAmount = contributionAmount;
-    }
-    
-    // Also update minimum required contribution
-    this.updateMinimumRequiredContribution();
-  }
-  /**
-   * Calculates the minimum required contribution based on:
+      return Math.max(0, contributionAmount - this.nextInLineInfo.amountToDeduct);
+    }
+    
+    return contributionAmount;
+  }
+
+  /**
+   * Calculates the minimum required contribution amount based on:
    * 1. The community's minimum contribution setting
    * 2. Any amount owed to the next-in-line member
    * @returns The minimum required contribution amount
    */
   getMinimumRequiredContribution(): number {
-    // Return the cached value
-    return this.minimumRequiredContribution;
-  }
-  
-  /**
-   * Update the cached minimum required contribution
-   * This should be called whenever relevant values change
-   */
-  private updateMinimumRequiredContribution(): void {
     let minimumRequired = this.minContributionAmount;
     
     // Add any amount owed to the next-in-line
@@ -983,7 +829,7 @@
       minimumRequired += this.nextInLineInfo.amountToDeduct;
     }
     
-    this.minimumRequiredContribution = minimumRequired;
+    return minimumRequired;
   }
 
   /**
@@ -1028,14 +874,4 @@
     console.log('- Raw amount value:', this.contributionForm.getRawValue().amount);
     console.log('- Form valid:', this.contributionForm.valid);
   }
-
-  ngOnDestroy(): void {
-    // Complete the subjects to prevent memory leaks
-    this.destroy$.next();
-    this.destroy$.complete();
-    
-    // Also complete the nextInLineCheck$ subject if it's active
-    this.nextInLineCheck$.next();
-    this.nextInLineCheck$.complete();
-  }
 }