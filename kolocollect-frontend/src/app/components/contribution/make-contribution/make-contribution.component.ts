import { Component, OnInit, OnDestroy } from '@angular/core';
import { CommonModule } from '@angular/common';
import { FormBuilder, FormGroup, ReactiveFormsModule, Validators } from '@angular/forms';
import { ActivatedRoute, RouterModule } from '@angular/router';
import { MatCardModule } from '@angular/material/card';
import { MatFormFieldModule } from '@angular/material/form-field';
import { MatInputModule } from '@angular/material/input';
import { MatButtonModule } from '@angular/material/button';
import { MatDividerModule } from '@angular/material/divider';
import { MatProgressSpinnerModule } from '@angular/material/progress-spinner';
import { MatSelectModule } from '@angular/material/select';
import { MatSlideToggleModule } from '@angular/material/slide-toggle';
import { MatStepperModule } from '@angular/material/stepper';
import { MatDatepickerModule } from '@angular/material/datepicker';
import { MatNativeDateModule } from '@angular/material/core';
import { MatCheckboxModule } from '@angular/material/checkbox';
import { MatTooltipModule } from '@angular/material/tooltip'; // Added MatTooltipModule
import { FontAwesomeModule } from '@fortawesome/angular-fontawesome';
import { 
  faMoneyBillWave, 
  faHandHoldingDollar, 
  faPiggyBank, 
  faCalendarAlt, 
  faUsers, 
  faInfoCircle,
  faCheck,
  faTimes,
  faLock
} from '@fortawesome/free-solid-svg-icons';
import { Subject } from 'rxjs';
<<<<<<< HEAD
import { debounceTime, takeUntil } from 'rxjs/operators';
=======
import { takeUntil, debounceTime, distinctUntilChanged } from 'rxjs/operators';
>>>>>>> 775fe366

import { ContributionService } from '../../../services/contribution.service';
import { WalletService } from '../../../services/wallet.service';
import { CommunityService } from '../../../services/community.service';
import { ToastService } from '../../../services/toast.service';
import { LoadingService } from '../../../services/loading.service';
import { AuthService } from '../../../services/auth.service';
import { ContributionRequest } from '../../../models/contribution.model';
import { UserService } from '../../../services/user.service'; // Import UserService

@Component({
  selector: 'app-make-contribution',
  standalone: true,
  imports: [
    CommonModule,
    RouterModule,
    ReactiveFormsModule,
    MatCardModule,
    MatFormFieldModule,
    MatInputModule,
    MatButtonModule,
    MatDividerModule,
    MatProgressSpinnerModule,
    MatSelectModule,
    MatSlideToggleModule,
    MatStepperModule,
    MatDatepickerModule,
    MatNativeDateModule,
    MatCheckboxModule,
    MatTooltipModule, // Added MatTooltipModule to the imports array
    FontAwesomeModule
  ],
  templateUrl: './make-contribution.component.html',
  styleUrls: ['./make-contribution.component.scss']
})
<<<<<<< HEAD
export class MakeContributionComponent implements OnInit, OnDestroy {  // FontAwesome icons
=======
export class MakeContributionComponent implements OnInit, OnDestroy {
  // Destroy subject for cleanup
  private destroy$ = new Subject<void>();
  
  // Flag to prevent duplicate API calls
  private nextInLineCheckInProgress = false;
  
  // FontAwesome icons
>>>>>>> 775fe366
  faMoneyBillWave = faMoneyBillWave;
  faHandHoldingDollar = faHandHoldingDollar;
  faPiggyBank = faPiggyBank;
  faCalendarAlt = faCalendarAlt;
  faUsers = faUsers;
  faInfoCircle = faInfoCircle;
  faCheck = faCheck;
  faTimes = faTimes;
  faLock = faLock;

  // RxJS
  private destroy$ = new Subject<void>();
  private nextInLineCheck$ = new Subject<void>();
  
  // Form groups
  contributionForm: FormGroup;
  installmentForm: FormGroup;
  // Component state
  isLoading = false;
  error = '';
  success = false;
  walletBalance = 0;
  selectedCommunity: any = null;
  activeMidCycle: any = null;
  minContributionAmount = 0;
  installmentsAllowed = false; // Add this property to track if installments are allowed
  // Next in line payment information
  nextInLineInfo: any = null;
  nextInLineLoading = false;
  hasNextInLineDue = false;
  amountInputDisabled = false; // New property to control disabling the amount input
  effectiveContributionAmount = 0; // Cached version of effective contribution
  minimumRequiredContribution = 0; // Cached version of minimum required contribution
  
  // API call control
  private nextInLineCheckLock = false;
  private nextInLineLastCheck = 0;
  private readonly CHECK_THROTTLE_MS = 5000; // Only allow checks every 5 seconds

  // Route params
  communityId: string | null = null;
  cycleId: string | null = null;
  midcycleId: string | null = null;

  // User communities list
  userCommunities: any[] = [];

  // Is installment mode
  isInstallment = false;
  constructor(
    private fb: FormBuilder,
    private route: ActivatedRoute,
    private contributionService: ContributionService,
    private walletService: WalletService,
    private communityService: CommunityService,
    private authService: AuthService,
    private toastService: ToastService,
    private loadingService: LoadingService,
    private userService: UserService // Inject UserService
  ) {
    // Create the form with options to preserve disabled state
    const formOptions = { updateOn: 'blur' }; // Only update on blur to avoid potential race conditions
    
    this.contributionForm = this.fb.group({
      communityId: ['', Validators.required],
      amount: ['', [Validators.required, Validators.min(0)]],
      paymentMethod: [{value: 'wallet', disabled: true}, Validators.required]
    }, formOptions);

    this.installmentForm = this.fb.group({
      initialAmount: ['', [Validators.required, Validators.min(0)]],
      remainingAmount: ['', [Validators.required, Validators.min(0)]],
      completionDate: ['', Validators.required]
    }, formOptions);
  }  ngOnInit(): void {
    this.loadWalletBalance();
    this.loadUserCommunities();
    // Initialize the effective contribution amount
    this.updateEffectiveContributionAmount();
      
    // Get URL parameters if provided
    this.route.queryParams.subscribe(params => {
      this.communityId = params['communityId'] || null;
      this.cycleId = params['cycleId'] || null;
      this.midcycleId = params['midcycleId'] || null;
      
      if (this.communityId) {
        // We'll set the community ID in the form after loading user communities
        // This ensures the communities are loaded first
        this.loadCommunityDetails(this.communityId);
      }
<<<<<<< HEAD
    });
      // Set up debounced next-in-line payment check to avoid multiple API calls
    this.nextInLineCheck$
      .pipe(
        takeUntil(this.destroy$),
        debounceTime(1000) // Increased to 1 second to further reduce API calls
      )
      .subscribe(() => {
        // Avoid checking next-in-line if we don't have complete data yet
        if (this.contributionForm.get('communityId')?.value && 
            this.activeMidCycle?._id && 
            !this.nextInLineLoading) {
          this.performNextInLineCheck();
        }
      });    // Setup listener for amount changes to check next-in-line payment info
    // Only react to value changes if the field is not disabled
    this.contributionForm.get('amount')?.valueChanges.subscribe(amount => {
      // Skip next-in-line check if the amount was changed programmatically while disabled
      // Also limit API calls by only checking when amount is meaningful (greater than the minimum contribution)
      if (!this.amountInputDisabled && amount && amount >= this.minContributionAmount) {
        // Update the effective contribution amount when the amount changes
        this.updateEffectiveContributionAmount();
        // Trigger the debounced check instead of calling directly
        this.nextInLineCheck$.next();
      }
    });
    
    // Only log status changes in development, don't trigger any checks here
    if (console.debug) { // Using debug to indicate dev environment
      this.contributionForm.statusChanges.subscribe(status => {
        console.debug('Form status changed:', status);
        console.debug('Amount control disabled:', this.contributionForm.get('amount')?.disabled);
      });
    }
=======
    });
    
    // Setup listener for amount changes to check next-in-line payment info
    // Add debounce and distinctUntilChanged to prevent excessive API calls
    this.contributionForm.get('amount')?.valueChanges
      .pipe(
        takeUntil(this.destroy$),
        debounceTime(500),
        distinctUntilChanged()
      )
      .subscribe(amount => {
        // Skip next-in-line check if the amount was changed programmatically while disabled
        if (!this.amountInputDisabled && !this.nextInLineCheckInProgress) {
          this.checkNextInLinePayment();
        }
      });
  }
  
  /**
   * Clean up subscriptions when component is destroyed
   */
  ngOnDestroy(): void {
    this.destroy$.next();
    this.destroy$.complete();
>>>>>>> 775fe366
  }

  /**
   * Load the user's wallet balance
   */
  loadWalletBalance(): void {
    const userId = this.authService.currentUserValue?.id;
    if (!userId) {
      this.toastService.error('Please log in to make contributions');
      return;
    }
    
    this.walletService.getWalletBalance(userId).subscribe({
      next: (response) => {
        this.walletBalance = response.availableBalance || 0;
      },
      error: (error) => {
        this.toastService.error('Failed to load wallet balance');
        console.error('Error loading wallet balance:', error);
      }
    });
  }

  /**
   * Load communities the user is a member of
   */  loadUserCommunities(): void {
    const userId = this.authService.currentUserValue?.id;
    if (!userId) {
      this.toastService.error('Please log in to view your communities');
      return;
    }
    
    this.loadingService.start('communities');
    this.userCommunities = [];
    
    // Use the UserService to get the user's communities directly instead of filtering
    this.userService.getUserCommunities(userId).subscribe({
      next: (response) => {
        console.log('Raw community response:', response);
        if (response && response.communities) {          this.userCommunities = response.communities.map((community: any) => {
            // Log the entire community object in detail for debugging
            
            // Create a normalized copy with consistent properties
            const normalizedCommunity = {
              ...community,
              // Ensure these properties exist and have fallback values
              // Handle nested id structure that might be present in some community objects
              _id: community.id?.id || community._id || community.id || community.communityId,
              name: community.name || community.displayName || 'Unknown Community',
              // Use any available name field for the display name
              displayName: community.displayName || community.name || 'Unknown Community',
              // Store the original ID regardless of structure for API calls
              originalId: community.id?.id || community._id || community.id || community.communityId
            };
            
            return normalizedCommunity;
          });
          
          
          // If we have a communityId from the route params, select it
          if (this.communityId && this.userCommunities.length > 0) {
            setTimeout(() => {
              this.contributionForm.patchValue({
                communityId: this.communityId
              });
              this.onCommunityChange();
            }, 0);
          }
        }
        this.loadingService.stop('communities');
      },
      error: (error) => {
        this.toastService.error('Failed to load communities');
        this.loadingService.stop('communities');
      }
    });
  }
  /**
   * Load details for the selected community
   */  loadCommunityDetails(communityId: string): void {
    if (!communityId) return;
    
    // Log the community ID that we're trying to load
    console.log('Loading community details for ID:', communityId);
    
    this.loadingService.start('community-details');
    
    // Reset next-in-line info while loading new community details
    this.nextInLineInfo = null;
    this.hasNextInLineDue = false;
    this.nextInLineLoading = false; // Ensure we're not in a loading state
    
    this.communityService.getCommunityById(communityId).subscribe({
      next: (response) => {
        console.log('Community details response:', response);
        if (response && response.community) {
          this.selectedCommunity = response.community;
          console.log('Selected community details:', this.selectedCommunity);
          console.log('Community name from API:', this.selectedCommunity.name);
          
          // Update the community in our userCommunities array with the full details
          const communityIndex = this.userCommunities.findIndex(c => 
            c._id === this.selectedCommunity._id || 
            c.originalId === this.selectedCommunity._id
          );
          
          if (communityIndex !== -1) {
            // Update the display name in our local array to match what came from the API
            this.userCommunities[communityIndex].displayName = this.selectedCommunity.name;
            this.userCommunities[communityIndex].name = this.selectedCommunity.name;
            console.log('Updated community in userCommunities array:', this.userCommunities[communityIndex]);
            
            // Force refresh the form to display the updated name
            setTimeout(() => {
              const currentId = this.contributionForm.get('communityId')?.value;
              if (currentId) {
                this.contributionForm.patchValue({
                  communityId: null
                });
                setTimeout(() => {
                  this.contributionForm.patchValue({
                    communityId: currentId
                  });
                }, 10);
              }
            }, 0);
          } else {
            console.warn('Could not find matching community in userCommunities array to update');
          }
            this.minContributionAmount = this.selectedCommunity.settings?.minContribution || 0;
          
          // Check if community allows installments
          this.installmentsAllowed = this.selectedCommunity.settings?.allowsInstallments || false;
          
          // If installments are not allowed, disable installment mode
          if (!this.installmentsAllowed && this.isInstallment) {
            this.isInstallment = false;
          }
          
          // Update form validators
          this.contributionForm.get('amount')?.setValidators([
            Validators.required,
            Validators.min(this.minContributionAmount)
          ]);
          this.contributionForm.get('amount')?.updateValueAndValidity();
          
          // Set initial contribution amount if empty or less than minimum
          const currentAmount = this.contributionForm.get('amount')?.value;
          if (!currentAmount || currentAmount < this.minContributionAmount) {
            this.contributionForm.patchValue({ 
              amount: this.minContributionAmount 
            });
          }// Find the active mid-cycle
          if (this.selectedCommunity.midCycle) {
            const midcycles = Array.isArray(this.selectedCommunity.midCycle) ? 
              this.selectedCommunity.midCycle : 
              [this.selectedCommunity.midCycle];
            
            // Log all midcycles for debugging
            console.log('Available midcycles:', JSON.stringify(midcycles, null, 2));
              
            // Check each midcycle to ensure it has a valid _id property
            const validMidcycles = midcycles.filter((mc: any) => mc && mc._id);
            
            if (validMidcycles.length !== midcycles.length) {
              console.warn('Some midcycles are missing _id property:', 
                midcycles.filter((mc: any) => !mc || !mc._id));
            }
            
            // Find active midcycle using _id (not id)
            this.activeMidCycle = validMidcycles.find((mc: any) => 
              !mc.isComplete && (this.midcycleId ? mc._id === this.midcycleId : true)
            );

            // If no matching midcycle was found, take the most recent one that's not complete
            if (!this.activeMidCycle) {
              this.activeMidCycle = validMidcycles.find((mc: any) => !mc.isComplete);
              console.log('No exact midcycle match, using first active one:', this.activeMidCycle);
            }
            
            // If all are complete, just take the latest one
            if (!this.activeMidCycle && validMidcycles.length > 0) {
              this.activeMidCycle = validMidcycles[validMidcycles.length - 1];
              console.log('No active midcycles, using latest one:', this.activeMidCycle);
            }

            if (this.activeMidCycle) {
              console.log('Selected active midcycle:', this.activeMidCycle);
              console.log('MidCycle ID to be used:', this.activeMidCycle._id);
              
              // Normalize the midCycle object to ensure it has the necessary structure
              // This helps with cases where the object structure might be inconsistent
              this.activeMidCycle = {
                ...this.activeMidCycle,
                _id: this.activeMidCycle._id || this.activeMidCycle.id,
                cycleNumber: this.activeMidCycle.cycleNumber || 1
              };
            } else {
              console.error('No valid midcycle found for contribution!');
              this.toastService.warning('No active contribution cycle found for this community');
            }
          } else {
            console.error('No midcycles found in community:', this.selectedCommunity);
            this.toastService.warning('No contribution cycles found for this community');          }
            this.loadingService.stop('community-details');
          
          // Delay the check to prevent request overlapping
          if (this.activeMidCycle?._id) {
            // Don't check immediately, let the UI update first
            setTimeout(() => {
              // Reset loading state once more just to be extra safe
              this.nextInLineLoading = false;
              this.checkNextInLinePayment();
            }, 500);
          }
        }
      },
      error: (error) => {
        this.toastService.error('Failed to load community details');
        this.loadingService.stop('community-details');
        console.error('Error loading community details:', error);
        console.error('Failed community ID used:', communityId);
        console.error('Available community IDs:', 
          this.userCommunities.map(c => ({ 
            displayName: c.displayName,
            _id: c._id, 
            originalId: c.originalId,
            hasNested: !!c.id?.id,
            nestedId: c.id?.id
          }))
        );
      }
    });
  }  /**
   * Handle community selection change
   */  onCommunityChange(): void {
    const communityId = this.contributionForm.get('communityId')?.value;
    if (communityId) {
      // Find the selected community in the userCommunities array using the normalized _id property
      const selectedCommunity = this.userCommunities.find(c => c._id === communityId);
      
      if (selectedCommunity) {
        console.log('Selected community found:', selectedCommunity);          // Check if we already have full community details and can reuse them
          if (this.selectedCommunity && 
              (this.selectedCommunity._id === selectedCommunity._id || 
               this.selectedCommunity._id === selectedCommunity.originalId)) {
            console.log('Reusing existing community details');
            // Only check for next-in-line payment info if we have an active midcycle
            if (this.activeMidCycle && this.activeMidCycle._id) {
              // Don't trigger the check directly, just queue it with proper controls
              setTimeout(() => this.checkNextInLinePayment(), 100);
            }
            return; // We already have this community selected, no need to reload
          }
        
        // Use originalId (which should match the actual ID on the backend) for API calls
        const apiCommunityId = selectedCommunity.originalId || selectedCommunity._id;
        console.log('Using community ID for API call:', apiCommunityId);
        
        // Show the display name immediately while loading
        this.selectedCommunity = { 
          ...selectedCommunity, 
          name: selectedCommunity.displayName || selectedCommunity.name 
        };
        
        this.loadCommunityDetails(apiCommunityId);
      } else {
        // If we can't find the community, try using the ID directly
        console.log('Community not found in list, using ID directly:', communityId);
        this.loadCommunityDetails(communityId);
      }
    } else {
      this.selectedCommunity = null;
      this.minContributionAmount = 0;
      this.activeMidCycle = null;
      this.nextInLineInfo = null;
      this.hasNextInLineDue = false;
    }
  }

  /**
   * Toggle installment mode
   */
  toggleInstallment(): void {
    // Don't allow toggling if installments aren't allowed
    if (!this.installmentsAllowed) {
      return;
    }
    
    this.isInstallment = !this.isInstallment;
    
    if (this.isInstallment) {
      const amount = this.contributionForm.get('amount')?.value || this.minContributionAmount;
      // Initialize installment form with default values
      this.installmentForm.patchValue({
        initialAmount: Math.round(amount * 0.5), // Default to 50% initially
        remainingAmount: Math.round(amount * 0.5),
        completionDate: new Date(Date.now() + 7 * 24 * 60 * 60 * 1000) // Default to 1 week from now
      });
    }
  }
  /**
   * Check if the user has sufficient funds for the contribution
   */
  hasSufficientFunds(): boolean {
    // Get value even if the control is disabled
    const amount = this.isInstallment ? 
      this.installmentForm.get('initialAmount')?.value : 
      (this.contributionForm.get('amount')?.disabled ? 
        this.contributionForm.getRawValue().amount : 
        this.contributionForm.get('amount')?.value);
      
    return this.walletBalance >= amount;
  }

  /**
   * Submit the contribution
   */
  submitContribution(): void {
    if (this.isInstallment && !this.installmentForm.valid) {
      this.toastService.error('Please complete all installment fields correctly.');
      this.installmentForm.markAllAsTouched();
      return;
    }
      // Check validity but skip disabled controls which shouldn't be validated
    // They're intentionally disabled with preset values
    const amountControlDisabled = this.contributionForm.get('amount')?.disabled;
    if (!amountControlDisabled && !this.contributionForm.valid) {
      this.toastService.error('Please complete all required fields.');
      this.contributionForm.markAllAsTouched();
      return;
    }
    
    if (!this.hasSufficientFunds()) {
      this.toastService.error('Insufficient funds in wallet. Please add funds.');
      return;
    }
    
    const userId = this.authService.currentUserValue?.id;
    if (!userId) {
      this.toastService.error('Please log in to make contributions');
      return;
    }
      this.isLoading = true;
    this.loadingService.start('submit-contribution');
    this.error = '';
    this.success = false;
    
    // Check if we have a valid midCycle
    if (!this.activeMidCycle || !this.activeMidCycle._id) {
      // If not, try to fetch the community details again to get an active midCycle
      this.toastService.info('Finding active cycle...');
      
      const communityId = this.contributionForm.getRawValue().communityId;
      this.communityService.getCommunityById(communityId).subscribe({
        next: (response) => {
          if (response && response.community && response.community.midCycle) {
            const midcycles = Array.isArray(response.community.midCycle) ? 
              response.community.midCycle : [response.community.midCycle];
            
            // Find any active midcycle
            this.activeMidCycle = midcycles.find((mc: any) => !mc.isComplete);
            
            // If all are complete, just take the latest one
            if (!this.activeMidCycle && midcycles.length > 0) {
              this.activeMidCycle = midcycles[midcycles.length - 1];
            }
            
            if (this.activeMidCycle && this.activeMidCycle._id) {
              // Now we have a valid midCycle, proceed with contribution
              this.processContribution(userId);
            } else {
              this.toastService.error('Could not find an active cycle for contribution');
              this.isLoading = false;
              this.loadingService.stop('submit-contribution');
            }
          } else {
            this.toastService.error('Could not fetch community details');
            this.isLoading = false;
            this.loadingService.stop('submit-contribution');
          }
        },
        error: (error) => {
          this.toastService.error('Failed to load community details');
          this.isLoading = false;
          this.loadingService.stop('submit-contribution');
        }
      });
    } else {      // We already have a valid midCycle, proceed with contribution
      this.processContribution(userId);
    }
  }/**
   * Process the contribution with valid data
   */
  private processContribution(userId: string): void {
    // Final validation before submitting
    if (!this.activeMidCycle || !this.activeMidCycle._id) {
      this.toastService.error('No active cycle found for this community. Please try again later or contact support.');
      this.isLoading = false;
      this.loadingService.stop('submit-contribution');
      return;
    }    // Prepare the request data
    // Use getRawValue() which retrieves values from both enabled and disabled controls
    const formValues = this.contributionForm.getRawValue();
    
    const contributionData: any = {
      userId,
      communityId: formValues.communityId,
      amount: formValues.amount,
      midCycleId: this.activeMidCycle._id  // Use without optional chaining to ensure it's not undefined
    };
    
    // Include next-in-line payment information if applicable
    if (this.hasNextInLineDue && this.nextInLineInfo) {
      contributionData.nextInLinePayment = {
        amountToDeduct: this.nextInLineInfo.amountToDeduct,
        effectiveContribution: this.getEffectiveContributionAmount()
      };
    }
    
    // Log the contribution data for debugging
    console.log('Preparing contribution data:', {
      ...contributionData,
      activeMidCycleDetails: this.activeMidCycle ? {
        _id: this.activeMidCycle._id,
        isComplete: this.activeMidCycle.isComplete,
        cycleNumber: this.activeMidCycle.cycleNumber
      } : null,
      nextInLineInfo: this.nextInLineInfo
    });
    
    // Add installment data if applicable
    if (this.isInstallment) {
      contributionData.paymentPlan = {
        type: 'Incremental',
        totalPreviousContribution: 0,
        remainingAmount: this.installmentForm.value.remainingAmount,
        previousContribution: this.installmentForm.value.initialAmount,
        installments: 1
      };
      
      // Adjust the initial amount
      contributionData.amount = this.installmentForm.value.initialAmount;
    }
    
    // Send the request
    this.contributionService.createContribution(contributionData).subscribe({
      next: (response) => {
        this.isLoading = false;
        this.loadingService.stop('submit-contribution');
        this.success = true;
        this.toastService.success('Contribution created successfully!');
        
        // Refresh wallet balance
        this.loadWalletBalance();
      },
      error: (error) => {
        this.isLoading = false;
        this.loadingService.stop('submit-contribution');
        
        // Check for specific error types
        if (error.status === 400) {
          if (error.error && error.error.message && error.error.message.includes('midCycleId')) {
            this.error = 'Missing or invalid cycle information. Please try selecting the community again.';
          } else {
            this.error = error.error?.message || 'Invalid contribution data. Please check all fields.';
          }
        } else {
          this.error = error.message || 'Failed to create contribution. Please try again.';
        }
        
        this.toastService.error(this.error);
        console.error('Error creating contribution:', error);
      }
    });
<<<<<<< HEAD
  }  /**
   * Check if the user owes payment to the next in line member
   * This validates if a user previously received a payout from the current next-in-line member
   * and provides information about any amount that may be deducted from their contribution
   * 
   * This method is now enhanced with:
   * - Aggressive throttling to prevent excessive API calls
   * - Time-based lock to prevent rapid calls
   * - Check for actual data changes to prevent redundant calls
   */  
  checkNextInLinePayment(): void {
    // Only trigger the check if we have necessary data and we're not already loading
    if (!this.contributionForm.get('communityId')?.value || 
        !this.activeMidCycle?._id || 
        this.nextInLineLoading || 
        this.nextInLineCheckLock) {
      console.log('Skipping next-in-line check: Missing data or already in progress');
      return;
    }
    
    // Check if enough time has passed since the last check
    const now = Date.now();
    if (now - this.nextInLineLastCheck < this.CHECK_THROTTLE_MS) {
      console.log(`Throttling next-in-line check (last check was ${(now - this.nextInLineLastCheck)/1000}s ago)`);
      return;
    }
    
    // Set the lock and update last check time
    this.nextInLineCheckLock = true;
    this.nextInLineLastCheck = now;
    
    // Use the debounced call with a single emission to prevent cascading calls
    setTimeout(() => {
      this.nextInLineCheck$.next();
      
      // Release the lock after a minimum delay to prevent rapid successive calls
      setTimeout(() => {
        this.nextInLineCheckLock = false;
      }, 2000);
    }, 100);
  }  /**
   * Actual implementation of the next-in-line payment check
   * This is executed after debouncing to reduce API calls
   */
  private performNextInLineCheck(): void {
=======
  }
  /**
   * Check if the user owes payment to the next in line member
   * This validates if a user previously received a payout from the current next-in-line member
   * and provides information about any amount that may be deducted from their contribution
   */  
  checkNextInLinePayment(): void {
>>>>>>> 775fe366
    // Get current contribution amount (may be 0 if not yet set by user)
    const currentAmount = this.contributionForm.get('amount')?.value || 0;
    const communityId = this.contributionForm.get('communityId')?.value;
    const userId = this.authService.currentUserValue?.id;
    
    // Super aggressive check to prevent any unnecessary API calls
    if (this.nextInLineLoading || this.nextInLineCheckLock || !communityId || !this.activeMidCycle || !userId) {
      console.log('Skipping next-in-line check: ' +
                  (this.nextInLineLoading ? 'Already loading' : 
                   this.nextInLineCheckLock ? 'API locked' : 'Missing data'));
      this.nextInLineCheckLock = false; // Release the lock if we're exiting early
      return;
    }
    
    // Ensure we have a valid midCycleId
    const midCycleId = this.activeMidCycle._id;
    if (!midCycleId) {
      console.error('Invalid midCycleId:', this.activeMidCycle);
      this.nextInLineInfo = null;
      this.hasNextInLineDue = false;
      this.nextInLineCheckLock = false; // Release the lock
      return;
    }
    
<<<<<<< HEAD
    // Set loading state to prevent duplicate requests
=======
    // Prevent duplicate API calls by checking if a request is already in progress
    if (this.nextInLineCheckInProgress) {
      console.log('Next-in-line check already in progress. Skipping duplicate request.');
      return;
    }
    
>>>>>>> 775fe366
    this.nextInLineLoading = true;
    this.nextInLineCheckInProgress = true;
    
    // Use a minimum amount for the API call if the user hasn't entered one yet
    const amountForCheck = Math.max(currentAmount, this.minContributionAmount);
    
    console.log('Checking next-in-line payment with params:', {
      communityId,
      contributorId: userId,
      midCycleId,
      contributionAmount: amountForCheck,
      timestamp: new Date().toISOString()
    });
    
    // Call the payNextInLine method to check if the user owes payment
    this.communityService.payNextInLine(
      communityId,
      userId,
      midCycleId,
      amountForCheck
    ).subscribe({
      next: (response) => {
        console.log('Next-in-line payment response:', response);
        this.nextInLineLoading = false;
<<<<<<< HEAD
          // If there's an amount to deduct, show the info
        if (response && response.amountToDeduct && response.amountToDeduct > 0) {
          this.nextInLineInfo = {
=======
        this.nextInLineCheckInProgress = false;
        
        // If there's an amount to deduct, show the info
        if (response && response.amountToDeduct && response.amountToDeduct > 0) {this.nextInLineInfo = {
>>>>>>> 775fe366
            message: response.message,
            amountToDeduct: response.amountToDeduct,
            effectiveContribution: Math.max(0, amountForCheck - response.amountToDeduct)
          };
          this.hasNextInLineDue = true;
          
          // Update the cached effective contribution amount
          this.updateEffectiveContributionAmount();
          
          // Set the flag to disable the amount input when the user owes money
          this.amountInputDisabled = true;// Disable the amount form control - this is the proper way to disable reactive form controls
          const amountControl = this.contributionForm.get('amount');
          if (amountControl) {
            amountControl.disable({emitEvent: false});
            console.log('Form control disabled:', amountControl.disabled);
            console.log('Amount control status:', {
              disabled: amountControl.disabled,
              value: amountControl.value,
              rawValue: this.contributionForm.getRawValue().amount,
              valid: amountControl.valid,
              errors: amountControl.errors
            });
            
            // Using setTimeout to check if the disabled state persists
            setTimeout(() => {
              console.log('After timeout - Amount control disabled:', amountControl.disabled);
            }, 100);
          }
          
          // Show a toast notification to alert the user
          this.toastService.info(`Note: ${response.amountToDeduct} will be deducted from your contribution based on previous cycle payments.`);
          
          // Calculate required contribution to meet both minimum and owed amount
          const requiredAmount = Math.max(
            this.minContributionAmount + response.amountToDeduct,
            currentAmount
          );
          
          // Update the contribution amount if the user hasn't manually set it yet
          // or if their amount is less than what's required
          if (currentAmount < requiredAmount) {
            console.log(`Setting contribution amount to ${requiredAmount} to cover minimum (${this.minContributionAmount}) plus owed amount (${response.amountToDeduct})`);
            
            // Use setTimeout to avoid ExpressionChangedAfterItHasBeenCheckedError
            setTimeout(() => {
              this.contributionForm.patchValue({ amount: requiredAmount });
            });
          }        } else {
          this.nextInLineInfo = null;
          this.hasNextInLineDue = false;
          this.amountInputDisabled = false; // Enable the amount input when there's no owed amount
          
          // Enable the amount form control
          this.contributionForm.get('amount')?.enable();
          
          // If there's no amount owed, just ensure minimum contribution
          if (currentAmount < this.minContributionAmount) {
            setTimeout(() => {
              this.contributionForm.patchValue({ amount: this.minContributionAmount });
            });
          }
        }
      },      error: (error) => {        console.error('Error checking next-in-line payment:', error);
        this.nextInLineLoading = false;
        this.nextInLineInfo = null;
        this.hasNextInLineDue = false;
        this.amountInputDisabled = false; // Ensure input is enabled on error
        
        // Make sure to re-enable the amount form control on error
        this.contributionForm.get('amount')?.enable();
        
        // Check if the server is running (this often results in a different error type)
        if (!error.status || error.status === 0) {
          console.error('Server connection issue - backend may not be running');
        }
        // Log more detailed error information for debugging
        else if (error.status === 404) {
          console.error('API endpoint not found. Check the route configuration in the backend.');
          console.error(`URL attempted: /communities/${communityId}/pay-next-in-line`);
          
          // Instead of stopping with an error, just continue without the next-in-line data
          // This allows users to make contributions even if this validation feature is broken
        } else {
          console.error('Error details:', {
            status: error.status,
            message: error.message,
            url: `/communities/${communityId}/pay-next-in-line`
          });
        }
        
        // Even if the API fails, ensure minimum contribution amount is set
        const currentAmount = this.contributionForm.get('amount')?.value || 0;
        if (currentAmount < this.minContributionAmount) {
          setTimeout(() => {
            this.contributionForm.patchValue({ amount: this.minContributionAmount });
            console.log(`API call failed but setting minimum contribution amount: ${this.minContributionAmount}`);
          });
        }
      }
    });
  }  /**
   * Helper method to get the effective contribution amount after any deductions
   * This method is now optimized to use a cached value instead of recalculating every time
   */
  getEffectiveContributionAmount(): number {
    // Return the cached value
    return this.effectiveContributionAmount;
  }
    /**
   * Update the cached effective contribution amount
   * This should be called whenever relevant values change
   */
  private updateEffectiveContributionAmount(): void {
    // Get value even from disabled controls
    const contributionAmount = this.isInstallment ? 
      this.installmentForm.get('initialAmount')?.value : 
      (this.contributionForm.get('amount')?.disabled ? 
        this.contributionForm.getRawValue().amount : 
        this.contributionForm.get('amount')?.value) || 0;
      
    if (this.hasNextInLineDue && this.nextInLineInfo?.amountToDeduct) {
      this.effectiveContributionAmount = Math.max(0, contributionAmount - this.nextInLineInfo.amountToDeduct);
    } else {
      this.effectiveContributionAmount = contributionAmount;
    }
    
    // Also update minimum required contribution
    this.updateMinimumRequiredContribution();
  }
  /**
   * Calculates the minimum required contribution based on:
   * 1. The community's minimum contribution setting
   * 2. Any amount owed to the next-in-line member
   * @returns The minimum required contribution amount
   */
  getMinimumRequiredContribution(): number {
    // Return the cached value
    return this.minimumRequiredContribution;
  }
  
  /**
   * Update the cached minimum required contribution
   * This should be called whenever relevant values change
   */
  private updateMinimumRequiredContribution(): void {
    let minimumRequired = this.minContributionAmount;
    
    // Add any amount owed to the next-in-line
    if (this.hasNextInLineDue && this.nextInLineInfo?.amountToDeduct) {
      // The user needs to contribute at least the minimum plus whatever they owe
      minimumRequired += this.nextInLineInfo.amountToDeduct;
    }
    
    this.minimumRequiredContribution = minimumRequired;
  }

  /**
   * Helper for dynamic form field validation
   */
  isFormControlInvalid(form: FormGroup, controlName: string): boolean {
    const control = form.get(controlName);
    return !!control && control.invalid && (control.dirty || control.touched);
  }

  /**
   * Helper for dynamic form validation messages
   */
  getErrorMessage(form: FormGroup, controlName: string): string {
    const control = form.get(controlName);
    if (!control) return '';
    
    if (control.hasError('required')) {
      return 'This field is required';
    }
    
    if (control.hasError('min')) {
      if (controlName === 'amount') {
        return `Minimum contribution is $${this.minContributionAmount}`;
      }
      return 'Value must be greater than zero';
    }
    
    return 'Invalid input';
  }
  
  /**
   * Debug method to output form state to console
   * This helps troubleshoot issues with disabled state
   */
  logFormState(): void {
    const amountControl = this.contributionForm.get('amount');
    console.log('Form State Debug:');
    console.log('- Amount control disabled:', amountControl?.disabled);
    console.log('- amountInputDisabled flag:', this.amountInputDisabled);
    console.log('- Amount value:', amountControl?.value);
    console.log('- Raw amount value:', this.contributionForm.getRawValue().amount);
    console.log('- Form valid:', this.contributionForm.valid);
  }

  ngOnDestroy(): void {
    // Complete the subjects to prevent memory leaks
    this.destroy$.next();
    this.destroy$.complete();
    
    // Also complete the nextInLineCheck$ subject if it's active
    this.nextInLineCheck$.next();
    this.nextInLineCheck$.complete();
  }
}<|MERGE_RESOLUTION|>--- conflicted
+++ resolved
@@ -1,3 +1,4 @@
+import { Component, OnInit, OnDestroy } from '@angular/core';
 import { Component, OnInit, OnDestroy } from '@angular/core';
 import { CommonModule } from '@angular/common';
 import { FormBuilder, FormGroup, ReactiveFormsModule, Validators } from '@angular/forms';
@@ -28,11 +29,7 @@
   faLock
 } from '@fortawesome/free-solid-svg-icons';
 import { Subject } from 'rxjs';
-<<<<<<< HEAD
 import { debounceTime, takeUntil } from 'rxjs/operators';
-=======
-import { takeUntil, debounceTime, distinctUntilChanged } from 'rxjs/operators';
->>>>>>> 775fe366
 
 import { ContributionService } from '../../../services/contribution.service';
 import { WalletService } from '../../../services/wallet.service';
@@ -68,18 +65,7 @@
   templateUrl: './make-contribution.component.html',
   styleUrls: ['./make-contribution.component.scss']
 })
-<<<<<<< HEAD
 export class MakeContributionComponent implements OnInit, OnDestroy {  // FontAwesome icons
-=======
-export class MakeContributionComponent implements OnInit, OnDestroy {
-  // Destroy subject for cleanup
-  private destroy$ = new Subject<void>();
-  
-  // Flag to prevent duplicate API calls
-  private nextInLineCheckInProgress = false;
-  
-  // FontAwesome icons
->>>>>>> 775fe366
   faMoneyBillWave = faMoneyBillWave;
   faHandHoldingDollar = faHandHoldingDollar;
   faPiggyBank = faPiggyBank;
@@ -155,6 +141,7 @@
       completionDate: ['', Validators.required]
     }, formOptions);
   }  ngOnInit(): void {
+  }  ngOnInit(): void {
     this.loadWalletBalance();
     this.loadUserCommunities();
     // Initialize the effective contribution amount
@@ -171,7 +158,6 @@
         // This ensures the communities are loaded first
         this.loadCommunityDetails(this.communityId);
       }
-<<<<<<< HEAD
     });
       // Set up debounced next-in-line payment check to avoid multiple API calls
     this.nextInLineCheck$
@@ -206,32 +192,6 @@
         console.debug('Amount control disabled:', this.contributionForm.get('amount')?.disabled);
       });
     }
-=======
-    });
-    
-    // Setup listener for amount changes to check next-in-line payment info
-    // Add debounce and distinctUntilChanged to prevent excessive API calls
-    this.contributionForm.get('amount')?.valueChanges
-      .pipe(
-        takeUntil(this.destroy$),
-        debounceTime(500),
-        distinctUntilChanged()
-      )
-      .subscribe(amount => {
-        // Skip next-in-line check if the amount was changed programmatically while disabled
-        if (!this.amountInputDisabled && !this.nextInLineCheckInProgress) {
-          this.checkNextInLinePayment();
-        }
-      });
-  }
-  
-  /**
-   * Clean up subscriptions when component is destroyed
-   */
-  ngOnDestroy(): void {
-    this.destroy$.next();
-    this.destroy$.complete();
->>>>>>> 775fe366
   }
 
   /**
@@ -707,7 +667,6 @@
         console.error('Error creating contribution:', error);
       }
     });
-<<<<<<< HEAD
   }  /**
    * Check if the user owes payment to the next in line member
    * This validates if a user previously received a payout from the current next-in-line member
@@ -753,15 +712,6 @@
    * This is executed after debouncing to reduce API calls
    */
   private performNextInLineCheck(): void {
-=======
-  }
-  /**
-   * Check if the user owes payment to the next in line member
-   * This validates if a user previously received a payout from the current next-in-line member
-   * and provides information about any amount that may be deducted from their contribution
-   */  
-  checkNextInLinePayment(): void {
->>>>>>> 775fe366
     // Get current contribution amount (may be 0 if not yet set by user)
     const currentAmount = this.contributionForm.get('amount')?.value || 0;
     const communityId = this.contributionForm.get('communityId')?.value;
@@ -786,16 +736,7 @@
       return;
     }
     
-<<<<<<< HEAD
     // Set loading state to prevent duplicate requests
-=======
-    // Prevent duplicate API calls by checking if a request is already in progress
-    if (this.nextInLineCheckInProgress) {
-      console.log('Next-in-line check already in progress. Skipping duplicate request.');
-      return;
-    }
-    
->>>>>>> 775fe366
     this.nextInLineLoading = true;
     this.nextInLineCheckInProgress = true;
     
@@ -820,16 +761,9 @@
       next: (response) => {
         console.log('Next-in-line payment response:', response);
         this.nextInLineLoading = false;
-<<<<<<< HEAD
           // If there's an amount to deduct, show the info
         if (response && response.amountToDeduct && response.amountToDeduct > 0) {
           this.nextInLineInfo = {
-=======
-        this.nextInLineCheckInProgress = false;
-        
-        // If there's an amount to deduct, show the info
-        if (response && response.amountToDeduct && response.amountToDeduct > 0) {this.nextInLineInfo = {
->>>>>>> 775fe366
             message: response.message,
             amountToDeduct: response.amountToDeduct,
             effectiveContribution: Math.max(0, amountForCheck - response.amountToDeduct)
