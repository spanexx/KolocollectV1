import { Component, OnInit } from '@angular/core';
import { CommonModule } from '@angular/common';
import { MatCardModule } from '@angular/material/card';
import { MatButtonModule } from '@angular/material/button';
import { MatIconModule } from '@angular/material/icon';
import { MatDividerModule } from '@angular/material/divider';
import { MatProgressBarModule } from '@angular/material/progress-bar';
import { MatChipsModule } from '@angular/material/chips';
import { MatBadgeModule } from '@angular/material/badge';
import { MatProgressSpinnerModule } from '@angular/material/progress-spinner';
import { RouterModule } from '@angular/router';
import { AuthService } from '../../services/auth.service';
import { User } from '../../models/user.model';
import { WalletService } from '../../services/wallet.service';
import { CommunityService } from '../../services/community.service';
import { ContributionService } from '../../services/contribution.service';
import { PayoutService } from '../../services/payout.service';
import { UserService } from '../../services/user.service';
import { NotificationService } from '../../services/notification.service';
import { ApiService } from '../../services/api.service';
import { forkJoin, of } from 'rxjs';
import { catchError } from 'rxjs/operators';
import { TrackComponentLifecycle, TrackPerformance } from '../../decorators/performance.decorator';

// Import FontAwesome
import { FontAwesomeModule } from '@fortawesome/angular-fontawesome';
import { 
  faWallet, 
  faPlus, 
  faMinus, 
  faMoneyBill, 
  faBell, 
  faCheck, 
  faInfoCircle, 
  faExclamationTriangle,
  faUsers,
  faMoneyBillWave,
  faEye,
  faReceipt,
  faUserPlus,
  faSpinner
} from '@fortawesome/free-solid-svg-icons';

@TrackComponentLifecycle('DashboardComponent')
@Component({
  selector: 'app-dashboard',
  standalone: true,  
  imports: [
    CommonModule,
    MatCardModule,
    MatButtonModule,
    MatIconModule,
    MatDividerModule,
    MatProgressBarModule,
    MatProgressSpinnerModule,
    MatChipsModule,
    MatBadgeModule,
    RouterModule,
    FontAwesomeModule
  ],
  templateUrl: './dashboard.component.html',
  styleUrls: ['./dashboard.component.scss']
})
export class DashboardComponent implements OnInit {
  // FontAwesome icons
  faWallet = faWallet;
  faPlus = faPlus;
  faMinus = faMinus;
  faMoneyBill = faMoneyBill;
  faBell = faBell;
  faCheck = faCheck;  
  faInfoCircle = faInfoCircle;
  faExclamationTriangle = faExclamationTriangle;
  faUsers = faUsers;
  faMoneyBillWave = faMoneyBillWave;
  faEye = faEye;
  faReceipt = faReceipt;
  faUserPlus = faUserPlus;
  faSpinner = faSpinner;

  // Loading state
  isLoading = true;

  // User data
  currentUser: User | null = null;
  userId: string | null = null;
  
  // Financial overview
  walletBalance = {
    availableBalance: 0,
    fixedBalance: 0,
    totalBalance: 0
  };
  
  // Communities
  communities: Array<{
    id: {
    _id: string;
    name: string;
    description: string;
    }
    isAdmin: boolean;
    _id?: string;
  }> = [];

  // Recent activity
  recentContributions: Array<{
    id: string;
    communityName: string;
    amount: number;
    date: Date;
    status: string;
  }> = [];
  
  // Upcoming payouts
  upcomingPayouts: Array<{
    id: string;
    communityId: string;
    communityName: string;
    amount: number;
    date: Date;
    position?: number | null;
    isNextInLine?: boolean;
  }> = [];
  // Notifications
  notifications: Array<{
    id: string;
    message: string;
    date: Date;
    type: string;
    read: boolean;
  }> = [];
  notificationCount = 0;
  
  constructor(
    private authService: AuthService,
    private walletService: WalletService,
    private communityService: CommunityService,
    private contributionService: ContributionService,
    private payoutService: PayoutService,
    private userService: UserService,
    private notificationService: NotificationService,
    private api: ApiService
  ) {}
  ngOnInit(): void {
    // Get current user data
    this.authService.currentUser$.subscribe(user => {      
      if(user){          this.userService.getUserProfile(user.id).subscribe({
            next: (userData: any) => {
              // First set user data, then load dashboard
              this.currentUser = userData.user;
              this.userId = userData.user.id || userData.user.authId;
              
              // Check if we have wallet data from the response and use it
              if (userData.wallet) {
                this.walletBalance = {
                  availableBalance: userData.wallet.availableBalance || 0,
                  fixedBalance: userData.wallet.fixedBalance || 0,
                  totalBalance: userData.wallet.totalBalance || 0
                };
              }
              
              console.log('Current user id:', this.userId);
              console.log('User profile data:', userData);
              
              // Now that we have currentUser set, we can load dashboard data
              this.loadDashboardData();
            },
            error: (error: any) => {
              console.error('Error fetching user profile:', error);
              this.isLoading = false;
            }
      });
      }

    });
    
    // Subscribe to notification unread count
    this.notificationService.unreadCount$.subscribe(count => {
      // This will keep the notification count in sync with header
      this.notificationCount = count;
    });
<<<<<<< HEAD
  }
    loadDashboardData(): void {
    console.log('User ID:', this.userId);
    
    // Check for current user ID - use both regular ID and authId if available
    if (!this.currentUser) {
      console.error('Cannot load dashboard data: No current user');
=======
  }  
  @TrackPerformance('DashboardComponent.loadDashboardData')
  loadDashboardData(): void {
    if (!this.currentUser?.id) {
      console.error('Cannot load dashboard data: No current user ID');
>>>>>>> bd6ee28d
      this.isLoading = false;
      return;
    }
    
    // Ensure we have a user ID - prefer the regular ID but fall back to authId if needed
    const userIdToUse = this.currentUser.id || this.userId;
    
    if (!userIdToUse) {
      console.error('Cannot load dashboard data: No valid user ID found');
      this.isLoading = false;
      return;
    }

    console.log('Loading dashboard data for user:', this.currentUser);
    console.log('Using user ID:', userIdToUse);
    
    this.isLoading = true;
      // Create an array to track all active API requests
    const requests: any[] = [];

    // Get wallet balance
    const walletRequest = this.walletService.getWalletBalance(userIdToUse);
    requests.push(walletRequest);
    
    walletRequest.subscribe({
      next: (balance) => {
        this.walletBalance = balance
      },
      error: (error: any) => {
        console.error('Error fetching wallet balance:', error);
      }
    });      
      // Get user communities
    const communitiesRequest = this.userService.getUserCommunities(userIdToUse);
    requests.push(communitiesRequest);
    
    communitiesRequest.subscribe({
      next: (communitiesData: any) => {
        // Check if the data is in the format {communities: Array}
        if (communitiesData && communitiesData.communities && Array.isArray(communitiesData.communities)) {
          this.communities = communitiesData.communities.map((community: any) => {
            console.log('Community:', community);
            return {
              id: community.id || community._id,
              name: community.name || 'Unknown Community',
              description: community.description || 'No description available',
              isAdmin: community.isAdmin === true,
              _id: community._id
            };
          });
        } else if (communitiesData && Array.isArray(communitiesData)) {
          // If the data is a direct array
          this.communities = communitiesData.map((community: any) => {
            console.log('Community:', community);
            return {
              id: community.id || community._id,
              name: community.name || 'Unknown Community',
              description: community.description || 'No description available',
              isAdmin: community.isAdmin === true,
              _id: community._id
            };
          });
        }
        console.log('Processed communities:', this.communities);
      },
      error: (error: any) => {
      }
    });
    
    // Get recent contributions
    const contributionsRequest = this.contributionService.getContributionsWithCommunityDetails(this.currentUser.id);
    requests.push(contributionsRequest);
    
    contributionsRequest.subscribe({
      next: (contributions: any) => {
        if (contributions && Array.isArray(contributions)) {    
          console.log("Contributions: ", contributions);
          // Sort by date (newest first) and limit to last few
          this.recentContributions = contributions
            .sort((a: any, b: any) => {
              // Safe parsing of dates for sorting
              const dateA = a.date ? new Date(a.date).getTime() : 0;
              const dateB = b.date ? new Date(b.date).getTime() : 0;
              return isNaN(dateB) || isNaN(dateA) ? 0 : dateB - dateA;
            })
            .slice(0, 5)
            .map((contribution: any) => {
              let date: Date;
              try {
                date = contribution.date ? new Date(contribution.date) : new Date();
                if (isNaN(date.getTime())) {
                  date = new Date(); // Fallback to current date
                }
              } catch (error) {
                console.error('Error parsing contribution date:', error);
                date = new Date();
              }
              
              return {
                id: contribution.id || 'unknown-id',
                communityName: contribution.communityName || 'Unknown Community',
                amount: Number(contribution.amount) || 0,
                date: date,
                status: contribution.status || 'unknown'
              };
            });
        }
      },
      error: (error: any) => {
        console.error('Error fetching recent contributions:', error);
      }
    });
      
    // Get upcoming payouts
    const payoutsRequest = this.userService.getUpcomingPayouts(this.currentUser.id);
    requests.push(payoutsRequest);
    
    payoutsRequest.subscribe({
      next: (response: any) => {
        console.log('Upcoming payouts raw response:', response);
        // Handle different response formats
        let payoutsArray: any[] = [];
        
        if (response && Array.isArray(response)) {
          payoutsArray = response;
        } else if (response && response.upcomingPayouts && Array.isArray(response.upcomingPayouts)) {
          payoutsArray = response.upcomingPayouts;
        } else {
          console.warn('Unexpected format for upcoming payouts:', response);
          payoutsArray = [];
        }
        
        // Filter out any null or undefined payouts
        payoutsArray = payoutsArray.filter((payout: any) => !!payout);
            // Process payouts as-is initially - we'll enrich them properly later
        // This simplifies the flow and ensures we don't delay rendering the dashboard
        const enhancePromises: Promise<any>[] = [];
        
        // Wait for all community fetches to complete before processing payouts
        Promise.all(enhancePromises || [])
          .then(() => {
            this.upcomingPayouts = payoutsArray.map((payout: any) => {
              // Parse date safely
              let date: Date;
              try {
                // Try parsing with various date field names
                const rawDate = payout.payoutDate || payout.scheduledDate || payout.expectedDate;
                date = rawDate ? new Date(rawDate) : new Date();
                
                // Verify the date is valid
                if (isNaN(date.getTime())) {
                  console.warn(`Invalid date for payout: ${payout.id || payout._id || 'unknown'}`);
                  date = new Date(); // Fallback to current date
                }
              } catch (error) {
                console.error('Error parsing payout date:', error);
                date = new Date(); // Fallback to current date
              }
                
              // Parse amount safely
              let amount = 0;
              try {
                // First check for expectedAmount as it's preferred for upcoming payouts
                if (payout.expectedAmount !== undefined && payout.expectedAmount !== null) {
                  if (typeof payout.expectedAmount === 'number') {
                    amount = payout.expectedAmount;
                  } else if (typeof payout.expectedAmount === 'string') {
                    amount = parseFloat(payout.expectedAmount);
                  } else if (typeof payout.expectedAmount === 'object') {
                    // Handle MongoDB Decimal128 object that has a toString method
                    const objWithToString = payout.expectedAmount as { toString(): string };
                    amount = parseFloat(objWithToString.toString());
                  }
                } else if (payout.amount !== undefined && payout.amount !== null) {
                  if (typeof payout.amount === 'number') {
                    amount = payout.amount;
                  } else if (typeof payout.amount === 'string') {
                    amount = parseFloat(payout.amount);
                  } else if (typeof payout.amount === 'object') {
                    // Handle MongoDB Decimal128 object that has a toString method
                    const objWithToString = payout.amount as { toString(): string };
                    amount = parseFloat(objWithToString.toString());
                  }
                }
                  // We'll do a more thorough community-based calculation in enrichUpcomingPayoutData
                // Just use the parsed amount here or default to 0
                
                // Fallback if amount is NaN
                if (isNaN(amount)) {
                  amount = 0;
                }
              } catch (error) {
                console.error('Error parsing payout amount:', error);
                amount = 0;
              }
              
              return {
                id: payout.id || payout._id || 'unknown-id',
                communityId: payout.communityId || '',
                communityName: payout.communityName || 'Loading...',
                amount: amount,
                date: date,
                position: payout.position || null,
                isNextInLine: payout.isNextInLine || false
              };
            });
            
            // Sort by date (soonest first)
            this.upcomingPayouts.sort((a, b) => a.date.getTime() - b.date.getTime());
            
            // Limit to 5 most recent payouts for the dashboard
            this.upcomingPayouts = this.upcomingPayouts.slice(0, 5);
            
            console.log('Processed upcoming payouts:', this.upcomingPayouts);
            
            // Fetch any missing community names
            this.enrichUpcomingPayoutData();
          })
          .catch((err: any) => {
            console.error('Error processing upcoming payouts:', err);
          });
      },
      error: (error: any) => {
        console.error('Error fetching upcoming payouts:', error);
      }
    });
      
    // Get user notifications
    const notificationsRequest = this.notificationService.loadNotifications(this.currentUser.id);
    requests.push(notificationsRequest);
    
    notificationsRequest.subscribe({
      next: (notificationsResponse: any) => {
        if (notificationsResponse) {
          // If notificationsResponse is an array, use it directly
          // Otherwise, assume it's an object with a notifications property
          const notificationsArray = Array.isArray(notificationsResponse) ? 
            notificationsResponse : 
            (notificationsResponse.notifications || []);          // Get all unread notifications
          const unreadNotifications = notificationsArray.filter((n: any) => !n.read);
          
          // Only show the first 5 for display in the dashboard
          this.notifications = unreadNotifications.slice(0, 5)
            .map((notification: any) => {
              let date: Date;
              try {
                // Try to parse the timestamp into a valid Date
                date = notification.timestamp ? new Date(notification.timestamp) : new Date();
                // Check if date is valid
                if (isNaN(date.getTime())) {
                  console.warn(`Invalid timestamp for notification: ${notification.id}`);
                  date = new Date(); // Fallback to current date
                }
              } catch (error) {
                console.error('Error converting notification timestamp:', error);
                date = new Date(); // Fallback to current date
              }
              
              return {
                id: notification.id || 'unknown-id',
                message: notification.message || 'No message',
                date: date,
                type: this.mapNotificationType(notification.type),
                read: !!notification.read
              };
            });
        }
      },
      error: (error: any) => {
        console.error('Error fetching user notifications:', error);
      }
    });

    // Use forkJoin to handle completion of all requests
    // Using a setTimeout to give a minimum loading experience even if data loads very quickly
    if (requests.length > 0) {
      setTimeout(() => {
        forkJoin(requests).subscribe({
          complete: () => {
            this.isLoading = false;
            console.log('All dashboard data loaded successfully');
          },
          error: (error: any) => {
            this.isLoading = false;
            console.error('Error loading some dashboard data:', error);
          }
        });
      }, 500); // minimum loading time of 500ms for better UX
    } else {
      this.isLoading = false;
    }
  }
  
  /**
   * Maps notification type from backend to frontend display type
   */
  private mapNotificationType(type: string): string {
    switch (type) {
      case 'payment': return 'success';
      case 'contribution': return 'info';
      case 'system': return 'info';
      case 'community': return 'info';
      default: return 'info';
    }
  }
  
  // Helper methods for the template
  getNotificationIcon(type: string): string {
    switch (type) {
      case 'warning': return 'warning';
      case 'success': return 'check_circle';
      case 'info': return 'info';
      case 'error': return 'error';
      default: return 'notifications';
    }
  }

  getFaNotificationIcon(type: string): any {
    switch (type) {
      case 'warning': return this.faExclamationTriangle;
      case 'success': return this.faCheck;
      case 'info': return this.faInfoCircle;
      case 'error': return this.faExclamationTriangle;
      default: return this.faBell;
    }
  }
  
  getNotificationClass(type: string): string {
    return `notification-${type}`;
  }

  /**
   * Get days remaining until a date
   * @param date The target date to calculate days until
   * @returns Number of days remaining (always >= 0)
   */
  getDaysRemaining(date: Date | null): number {
    if (!date) {
      return 0;
    }
    
    try {
      // Validate the date is valid
      if (isNaN(date.getTime())) {
        console.warn('Invalid date passed to getDaysRemaining');
        return 0;
      }
      
      const now = new Date();
      // Strip time information from both dates for accurate day calculation
      const payoutDate = new Date(date.getFullYear(), date.getMonth(), date.getDate());
      const today = new Date(now.getFullYear(), now.getMonth(), now.getDate());
      
      // Calculate difference in days
      const diffTime = payoutDate.getTime() - today.getTime();
      const diffDays = Math.ceil(diffTime / (1000 * 60 * 60 * 24));
      
      // Return max of 0 days (don't show negative days)
      return Math.max(0, diffDays);
    } catch (error) {
      console.error('Error calculating days remaining:', error);
      return 0;
    }
  }

  /**
   * Mark all notifications as read
   */
  markAllNotificationsAsRead(): void {
    if (!this.currentUser?.id || this.notifications.length === 0) {
      return;
    }

    const markRequests = this.notifications.map((notification) => 
      this.notificationService.markAsRead(this.currentUser!.id, notification.id)
    );
    
    if (markRequests.length === 0) {
      return;
    }
    
    forkJoin(markRequests).subscribe({
      next: () => {
        // After marking all as read, update our local state
        this.notifications = this.notifications.map((notification) => ({
          ...notification,
          read: true
        }));
      },
      error: (error: any) => {
        console.error('Error marking notifications as read:', error);
      }
    });
  }
  /**
   * Enrich upcoming payout data with community names and amounts
   */
  private enrichUpcomingPayoutData(): void {
    if (!this.upcomingPayouts || this.upcomingPayouts.length === 0) {
      return;
    }
    
    // Create a cache to avoid duplicate API calls
    const communityCache: {[key: string]: {name: string, data?: any}} = {};
    
    // Get all payouts that need enrichment (missing community name or zero amount)
    const payoutsNeedingEnrichment = this.upcomingPayouts.filter(payout => 
      payout.communityId && (
        payout.communityName === 'Loading...' || 
        !payout.communityName || 
        payout.amount === 0 || 
        isNaN(payout.amount)
      )
    );
    
    if (payoutsNeedingEnrichment.length === 0) {
      return;
    }
    
    // Get unique community IDs
    const uniqueCommunityIds = [...new Set(payoutsNeedingEnrichment.map(payout => payout.communityId))];
    
    console.log(`Dashboard: Enriching data for ${uniqueCommunityIds.length} communities...`);
    
    // For each community ID, fetch its details
    uniqueCommunityIds.forEach(communityId => {
      if (!communityId) {
        return; // Skip null or undefined community IDs
      }
      
      // Skip if we've already fetched this community's data in this session
      if (communityCache[communityId] && communityCache[communityId].name !== 'Unknown Community') {
        this.updatePayoutCommunityInfo(communityId, communityCache[communityId].name, communityCache[communityId].data);
        return;
      }
      
      // Fetch complete community details including members and settings
      this.api.get<any>(`/communities/${communityId}`)
        .subscribe({
          next: (communityData: any) => {
            const community = communityData?.community || communityData;
            
            // Extract community name
            const name = community?.name || 'Unknown Community';
            
            // Cache the data
            communityCache[communityId] = {
              name: name,
              data: community
            };
            
            // Update all payouts with this community ID
            this.updatePayoutCommunityInfo(communityId, name, community);
          },
          error: (error: any) => {
            console.error(`Failed to fetch details for community ${communityId}:`, error);
            communityCache[communityId] = { name: 'Unknown Community' };
            this.updatePayoutCommunityInfo(communityId, 'Unknown Community', null);
          }
        });
    });
  }
    /**
   * Update community info (name and amount) for all payouts with a given community ID
   */
  private updatePayoutCommunityInfo(communityId: string, name: string, communityData: any): void {
    if (!this.upcomingPayouts || !communityId) {
      return;
    }
    
    this.upcomingPayouts.forEach((payout) => {
      if (payout.communityId === communityId) {
        // Update the community name
        payout.communityName = name;
        
        // Update the amount if it's zero or undefined and we have community data
        if ((payout.amount === 0 || isNaN(payout.amount)) && communityData) {
          try {
            const settings = communityData.settings || {};
            const memberCount = communityData.members?.length || 0;
            
            if (settings.minContribution && memberCount > 0) {
              const minContribution = Number(settings.minContribution);
              const backupFundPercentage = Number(settings.backupFundPercentage) || 10;
              
              // Calculate the expected payout amount
              const amount = minContribution * memberCount * (1 - (backupFundPercentage / 100));
              if (!isNaN(amount) && amount > 0) {
                payout.amount = amount;
                console.log(`Updated amount for payout in ${name}: $${amount}`);
              }
            }
          } catch (error) {
            console.error(`Failed to calculate amount for payout in ${name}:`, error);
          }
        }
      }
    });
  }

  /**
   * Format a date for display
   */
  formatDate(date: Date | null | string): string {
    if (!date) return 'N/A';
    
    try {
      const d = new Date(date);
      if (isNaN(d.getTime())) return 'Invalid Date';
      
      return d.toLocaleDateString('en-US', { 
        year: 'numeric',
        month: 'short', 
        day: 'numeric'
      });
    } catch (error) {
      console.error('Error formatting date:', error);
      return 'Error';
    }
  }
}<|MERGE_RESOLUTION|>--- conflicted
+++ resolved
@@ -83,7 +83,6 @@
 
   // User data
   currentUser: User | null = null;
-  userId: string | null = null;
   
   // Financial overview
   walletBalance = {
@@ -144,35 +143,11 @@
   ) {}
   ngOnInit(): void {
     // Get current user data
-    this.authService.currentUser$.subscribe(user => {      
-      if(user){          this.userService.getUserProfile(user.id).subscribe({
-            next: (userData: any) => {
-              // First set user data, then load dashboard
-              this.currentUser = userData.user;
-              this.userId = userData.user.id || userData.user.authId;
-              
-              // Check if we have wallet data from the response and use it
-              if (userData.wallet) {
-                this.walletBalance = {
-                  availableBalance: userData.wallet.availableBalance || 0,
-                  fixedBalance: userData.wallet.fixedBalance || 0,
-                  totalBalance: userData.wallet.totalBalance || 0
-                };
-              }
-              
-              console.log('Current user id:', this.userId);
-              console.log('User profile data:', userData);
-              
-              // Now that we have currentUser set, we can load dashboard data
-              this.loadDashboardData();
-            },
-            error: (error: any) => {
-              console.error('Error fetching user profile:', error);
-              this.isLoading = false;
-            }
-      });
-      }
-
+    this.authService.currentUser$.subscribe(user => {
+      this.currentUser = user;
+      if (user) {
+        this.loadDashboardData();
+      }
     });
     
     // Subscribe to notification unread count
@@ -180,43 +155,22 @@
       // This will keep the notification count in sync with header
       this.notificationCount = count;
     });
-<<<<<<< HEAD
-  }
-    loadDashboardData(): void {
-    console.log('User ID:', this.userId);
-    
-    // Check for current user ID - use both regular ID and authId if available
-    if (!this.currentUser) {
-      console.error('Cannot load dashboard data: No current user');
-=======
   }  
   @TrackPerformance('DashboardComponent.loadDashboardData')
   loadDashboardData(): void {
     if (!this.currentUser?.id) {
       console.error('Cannot load dashboard data: No current user ID');
->>>>>>> bd6ee28d
       this.isLoading = false;
       return;
-    }
-    
-    // Ensure we have a user ID - prefer the regular ID but fall back to authId if needed
-    const userIdToUse = this.currentUser.id || this.userId;
-    
-    if (!userIdToUse) {
-      console.error('Cannot load dashboard data: No valid user ID found');
-      this.isLoading = false;
-      return;
-    }
-
-    console.log('Loading dashboard data for user:', this.currentUser);
-    console.log('Using user ID:', userIdToUse);
+    }    
     
     this.isLoading = true;
-      // Create an array to track all active API requests
+    
+    // Create an array to track all active API requests
     const requests: any[] = [];
 
     // Get wallet balance
-    const walletRequest = this.walletService.getWalletBalance(userIdToUse);
+    const walletRequest = this.walletService.getWalletBalance(this.currentUser.id);
     requests.push(walletRequest);
     
     walletRequest.subscribe({
@@ -227,8 +181,9 @@
         console.error('Error fetching wallet balance:', error);
       }
     });      
-      // Get user communities
-    const communitiesRequest = this.userService.getUserCommunities(userIdToUse);
+    
+    // Get user communities
+    const communitiesRequest = this.userService.getUserCommunities(this.currentUser.id);
     requests.push(communitiesRequest);
     
     communitiesRequest.subscribe({
