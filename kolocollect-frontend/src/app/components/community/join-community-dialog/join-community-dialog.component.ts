--- conflicted
+++ resolved
@@ -53,17 +53,13 @@
       email: ['', [Validators.required, Validators.email]],
       contributionAmount: [''] // Remove validators initially
     });
-  }  ngOnInit(): void {
+  }
+  ngOnInit(): void {
     this.currentUser = this.authService.currentUserValue;
     
     // Set minimum contribution and check if it's first cycle
     if (this.data.community) {
-<<<<<<< HEAD
-      console.log('Community data:', this.data.community);
-      this.minContribution = this.data.community.settings?.minContribution || 0;
-=======
       this.minContribution = +(this.data.community.settings?.minContribution?.$numberDecimal || 0);
->>>>>>> bd6ee28d
       this.communityName = this.data.community.name || '';
       
       // Check if this is the first cycle from community data
@@ -88,7 +84,7 @@
     // Pre-fill form with user data if available
     if (this.currentUser) {
       this.joinForm.patchValue({
-        name: this.authService.getUserFullName(),
+        name: this.currentUser.name,
         email: this.currentUser.email
       });
     }
